from __future__ import print_function
import numpy as np
import unittest
from SimPEG import Mesh, Regularization, Utils, Tests
from scipy.sparse.linalg import dsolve
import inspect

TOL = 1e-20
testReg = True
testRegMesh = True


class RegularizationTests(unittest.TestCase):

    def setUp(self):
        hx, hy, hz = np.random.rand(10), np.random.rand(9), np.random.rand(8)
        hx, hy, hz = hx/hx.sum(), hy/hy.sum(), hz/hz.sum()
        mesh1 = Mesh.TensorMesh([hx])
        mesh2 = Mesh.TensorMesh([hx, hy])
        mesh3 = Mesh.TensorMesh([hx, hy, hz])
        self.meshlist = [mesh1, mesh2, mesh3]

    if testReg:
        def test_regularization(self):
            for R in dir(Regularization):
                r = getattr(Regularization, R)
                if not inspect.isclass(r):
                    continue
                if not issubclass(r, Regularization.BaseRegularization):
                    continue

                for i, mesh in enumerate(self.meshlist):

<<<<<<< HEAD
                    print 'Testing {0:d}D'.format(mesh.dim)
=======
                    print('Testing {0:d}D'.format(mesh.dim))
>>>>>>> f8b0ea53

                    mapping = r.mapPair(mesh)
                    reg = r(mesh, mapping=mapping)
                    m = np.random.rand(mapping.nP)
                    reg.mref = np.ones_like(m)*np.mean(m)

<<<<<<< HEAD
                    print 'Check: phi_m (mref) = {0:f}'.format(reg.eval(reg.mref))
=======
                    print('Check: phi_m (mref) = {0:f}'.format(reg.eval(reg.mref)))
>>>>>>> f8b0ea53
                    passed = reg.eval(reg.mref) < TOL
                    self.assertTrue(passed)

                    print('Check: {}'.format(R))
                    passed = Tests.checkDerivative(lambda m: [reg.eval(m),
                                                   reg.evalDeriv(m)], m,
                                                   plotIt=False)
                    self.assertTrue(passed)

                    print('Check 2 Deriv: {}'.format(R))
                    passed = Tests.checkDerivative(lambda m: [reg.evalDeriv(m),
                                                   reg.eval2Deriv(m)], m,
                                                   plotIt=False)
                    self.assertTrue(passed)

        def test_regularization_ActiveCells(self):
            for R in dir(Regularization):
                r = getattr(Regularization, R)
                if not inspect.isclass(r):
                    continue
                if not issubclass(r, Regularization.BaseRegularization):
                    continue

                for i, mesh in enumerate(self.meshlist):

<<<<<<< HEAD
                    print 'Testing Active Cells {0:d}D'.format((mesh.dim))
=======
                    print('Testing Active Cells {0:d}D'.format((mesh.dim)))
>>>>>>> f8b0ea53

                    if mesh.dim == 1:
                        indActive = Utils.mkvc(mesh.gridCC <= 0.8)
                    elif mesh.dim == 2:
                        indActive = Utils.mkvc(mesh.gridCC[:,-1] <= 2*np.sin(2*np.pi*mesh.gridCC[:,0])+0.5)
                    elif mesh.dim == 3:
                        indActive = Utils.mkvc(mesh.gridCC[:,-1] <= 2*np.sin(2*np.pi*mesh.gridCC[:,0])+0.5 * 2*np.sin(2*np.pi*mesh.gridCC[:,1])+0.5)

                    for indAct in [indActive, indActive.nonzero()[0]]: # test both bool and integers
                        reg = r(mesh, indActive=indAct)
                        m = np.random.rand(mesh.nC)[indAct]
                        reg.mref = np.ones_like(m)*np.mean(m)

<<<<<<< HEAD
                    print 'Check: phi_m (mref) = {0:f}'.format(reg.eval(reg.mref))
=======
                    print('Check: phi_m (mref) = {0:f}'.format(reg.eval(reg.mref)))
>>>>>>> f8b0ea53
                    passed = reg.eval(reg.mref) < TOL
                    self.assertTrue(passed)

                    print('Check:', R)
                    passed = Tests.checkDerivative(lambda m : [reg.eval(m), reg.evalDeriv(m)], m, plotIt=False)
                    self.assertTrue(passed)

                    print('Check 2 Deriv:', R)
                    passed = Tests.checkDerivative(lambda m : [reg.evalDeriv(m), reg.eval2Deriv(m)], m, plotIt=False)
                    self.assertTrue(passed)

    if testRegMesh:
        def test_regularizationMesh(self):

            for i, mesh in enumerate(self.meshlist):

<<<<<<< HEAD
                print 'Testing {0:d}D'.format(mesh.dim)
=======
                print('Testing {0:d}D'.format(mesh.dim))
>>>>>>> f8b0ea53

                # mapping = r.mapPair(mesh)
                # reg = r(mesh, mapping=mapping)
                # m = np.random.rand(mapping.nP)

                if mesh.dim == 1:
                    indAct = Utils.mkvc(mesh.gridCC <= 0.8)
                elif mesh.dim == 2:
                    indAct = Utils.mkvc(mesh.gridCC[:,-1] <= 2*np.sin(2*np.pi*mesh.gridCC[:,0])+0.5)
                elif mesh.dim == 3:
                    indAct = Utils.mkvc(mesh.gridCC[:,-1] <= 2*np.sin(2*np.pi*mesh.gridCC[:,0])+0.5 * 2*np.sin(2*np.pi*mesh.gridCC[:,1])+0.5)

                regmesh = Regularization.RegularizationMesh(mesh, indActive=indAct)

                assert (regmesh.vol == mesh.vol[indAct]).all()


if __name__ == '__main__':
    unittest.main()<|MERGE_RESOLUTION|>--- conflicted
+++ resolved
@@ -31,22 +31,14 @@
 
                 for i, mesh in enumerate(self.meshlist):
 
-<<<<<<< HEAD
-                    print 'Testing {0:d}D'.format(mesh.dim)
-=======
                     print('Testing {0:d}D'.format(mesh.dim))
->>>>>>> f8b0ea53
 
                     mapping = r.mapPair(mesh)
                     reg = r(mesh, mapping=mapping)
                     m = np.random.rand(mapping.nP)
                     reg.mref = np.ones_like(m)*np.mean(m)
 
-<<<<<<< HEAD
-                    print 'Check: phi_m (mref) = {0:f}'.format(reg.eval(reg.mref))
-=======
                     print('Check: phi_m (mref) = {0:f}'.format(reg.eval(reg.mref)))
->>>>>>> f8b0ea53
                     passed = reg.eval(reg.mref) < TOL
                     self.assertTrue(passed)
 
@@ -72,11 +64,7 @@
 
                 for i, mesh in enumerate(self.meshlist):
 
-<<<<<<< HEAD
-                    print 'Testing Active Cells {0:d}D'.format((mesh.dim))
-=======
                     print('Testing Active Cells {0:d}D'.format((mesh.dim)))
->>>>>>> f8b0ea53
 
                     if mesh.dim == 1:
                         indActive = Utils.mkvc(mesh.gridCC <= 0.8)
@@ -90,11 +78,7 @@
                         m = np.random.rand(mesh.nC)[indAct]
                         reg.mref = np.ones_like(m)*np.mean(m)
 
-<<<<<<< HEAD
-                    print 'Check: phi_m (mref) = {0:f}'.format(reg.eval(reg.mref))
-=======
                     print('Check: phi_m (mref) = {0:f}'.format(reg.eval(reg.mref)))
->>>>>>> f8b0ea53
                     passed = reg.eval(reg.mref) < TOL
                     self.assertTrue(passed)
 
@@ -111,11 +95,7 @@
 
             for i, mesh in enumerate(self.meshlist):
 
-<<<<<<< HEAD
-                print 'Testing {0:d}D'.format(mesh.dim)
-=======
                 print('Testing {0:d}D'.format(mesh.dim))
->>>>>>> f8b0ea53
 
                 # mapping = r.mapPair(mesh)
                 # reg = r(mesh, mapping=mapping)
