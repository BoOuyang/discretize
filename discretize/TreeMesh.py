from __future__ import print_function
#      ___          ___       ___          ___          ___          ___
#     /\  \        /\  \     /\  \        /\  \        /\  \        /\  \
#    /::\  \      /::\  \    \:\  \      /::\  \      /::\  \      /::\  \
#   /:/\:\  \    /:/\:\  \    \:\  \    /:/\:\  \    /:/\:\  \    /:/\:\  \
#  /:/  \:\  \  /:/  \:\  \   /::\  \  /::\~\:\  \  /::\~\:\  \  /::\~\:\  \
# /:/__/ \:\__\/:/__/ \:\__\ /:/\:\__\/:/\:\ \:\__\/:/\:\ \:\__\/:/\:\ \:\__\
# \:\  \ /:/  /\:\  \  \/__//:/  \/__/\/_|::\/:/  /\:\~\:\ \/__/\:\~\:\ \/__/
#  \:\  /:/  /  \:\  \     /:/  /        |:|::/  /  \:\ \:\__\   \:\ \:\__\
#   \:\/:/  /    \:\  \    \/__/         |:|\/__/    \:\ \/__/    \:\ \/__/
#    \::/  /      \:\__\                 |:|  |       \:\__\       \:\__\
#     \/__/        \/__/                  \|__|        \/__/        \/__/
#
#
#
#                      .----------------.----------------.
#                     /|               /|               /|
#                    / |              / |              / |
#                   /  |     011     /  |    111      /  |
#                  /   |            /   |            /   |
#                 .----------------.----+-----------.    |
#                /|    . ---------/|----.----------/|----.
#               / |   /|         / |   /|         / |   /|
#              /  |  / | 001    /  |  / |  101   /  |  / |
#             /   | /  |       /   | /  |       /   | /  |
#            . -------------- .----------------.    |/   |
#            |    . ---+------|----.----+------|----.    |
#            |   /|    .______|___/|____.______|___/|____.
#            |  / |   /   010 |  / |   /    110|  / |   /
#            | /  |  /        | /  |  /        | /  |  /
#            . ---+---------- . ---+---------- .    | /
#            |    |/          |    |/          |    |/             z
#            |    . ----------|----.-----------|----.              ^   y
#            |   /    000     |   /     100    |   /               |  /
#            |  /             |  /             |  /                | /
#            | /              | /              | /                 o----> x
#            . -------------- . -------------- .
#
#
# Face Refinement:
#
#      2_______________3                    _______________
#      |               |                   |       |       |
#   ^  |               |                   |(0, 1) |(1, 1) |
#   |  |               |                   |       |       |
#   |  |       x       |        --->       |-------+-------|
#   t1 |               |                   |       |       |
#      |               |                   |(0, 0) |(1, 0) |
#      |_______________|                   |_______|_______|
#      0      t0-->    1
#
#
# Face and Edge naming conventions:
#
#                      fZp
#                       |
#                 6 ------eX3------ 7
#                /|     |         / |
#               /eZ2    .        / eZ3
#             eY2 |        fYp eY3  |
#             /   |            / fXp|
#            4 ------eX2----- 5     |
#            |fXm 2 -----eX1--|---- 3          z
#           eZ0  /            |  eY1           ^   y
#            | eY0   .  fYm  eZ1 /             |  /
#            | /     |        | /              | /
#            0 ------eX0------1                o----> x
#                    |
#                   fZm
#
#
#            fX                                  fY
#      2___________3                       2___________3
#      |     e1    |                       |     e1    |
#      |           |                       |           |
#   e2 |     x     | e3      z          e2 |     x     | e3      z
#      |           |         ^             |           |         ^
#      |___________|         |___> y       |___________|         |___> x
#      0    e0     1                       0    e0     1
#           fZ
#      2___________3
#      |     e1    |
#      |           |
#   e2 |     x     | e3      y
#      |           |         ^
#      |___________|         |___> x
#      0    e0     1

import numpy as np
import scipy.sparse as sp

from discretize import utils
from . import TreeUtils

from .InnerProducts import InnerProducts
from .TensorMesh import TensorMesh, BaseTensorMesh
from .MeshIO import TreeMeshIO
import time
from six import integer_types

MAX_BITS = 20


class TreeMesh(BaseTensorMesh, InnerProducts, TreeMeshIO):

    _meshType = 'TREE'

    def __init__(self, h, x0=None, levels=None):
        assert type(h) is list, 'h must be a list'
        assert len(h) in [2, 3], "TreeMesh is only in 2D or 3D."

        BaseTensorMesh.__init__(self, h, x0)

        if levels is None:
            levels = int(np.log2(len(self._h[0])))
        assert np.all(len(_) == 2**levels for _ in self._h), "must make h and levels match"

        self._levels = levels
        self._levelBits = int(np.ceil(np.sqrt(levels)))+1

        self.__dirty__ = True  #: The numbering is dirty!

        self._cells = set()
        self._cells.add(0)

    @property
    def __dirty__(self):
        return (self.__dirtyFaces__ or
                self.__dirtyEdges__ or
                self.__dirtyNodes__ or
                self.__dirtyCells__ or
                self.__dirtyHanging__ or
                self.__dirtySets__)

    @__dirty__.setter
    def __dirty__(self, val):
        assert val is True
        self.__dirtyFaces__ = True
        self.__dirtyEdges__ = True
        self.__dirtyNodes__ = True
        self.__dirtyCells__ = True
        self.__dirtyHanging__ = True
        self.__dirtySets__ = True

        deleteThese = [
                        '__sortedCells',
                        '_gridCC', '_gridN',
                        '_gridFx', '_gridFy', '_gridFz',
                        '_gridEx', '_gridEy', '_gridEz',
                        '_area', '_edge', '_vol',
                        '_faceDiv', '_edgeCurl', '_nodalGrad',
                        '_aveFx2CC', '_aveFy2CC', '_aveFz2CC',
                        '_aveF2CC', '_aveF2CCV',
                        '_aveEx2CC', '_aveEy2CC', '_aveEz2CC',
                        '_aveE2CC', '_aveE2CCV',
                        '_aveN2CC',
                      ]
        for p in deleteThese:
            if hasattr(self, p):
                delattr(self, p)

    @property
    def levels(self):
        return self._levels

    @property
    def fill(self):
        """
        How filled is the mesh compared to a TensorMesh?
        As a fraction: [0, 1].
        """
        return float(self.nC)/((2**self.maxLevel)**self.dim)

    @property
    def maxLevel(self):
        """
        The maximum level used, which may be
        less than `levels`.
        """
        l = 0
        for cell in self._cells:
            p = self._pointer(cell)
            l = max(l, p[-1])
        return l

    def __str__(self):
        outStr = '  ---- {0!s}TreeMesh ----  '.format(('Oc' if self.dim == 3 else 'Quad'))

        def printH(hx, outStr=''):
            i = -1
            while True:
                i = i + 1
                if i > hx.size:
                    break
                elif i == hx.size:
                    break
                h = hx[i]
                n = 1
                for j in range(i+1, hx.size):
                    if hx[j] == h:
                        n = n + 1
                        i = i + 1
                    else:
                        break
                if n == 1:
                    outStr += ' {0:.2f}, '.format(h)
                else:
                    outStr += ' {0:d}*{1:.2f}, '.format(n, h)
            return outStr[:-1]

        if self.dim == 2:
            outStr += '\n   x0: {0:.2f}'.format(self.x0[0])
            outStr += '\n   y0: {0:.2f}'.format(self.x0[1])
            outStr += printH(self.hx, outStr='\n   hx:')
            outStr += printH(self.hy, outStr='\n   hy:')
        elif self.dim == 3:
            outStr += '\n   x0: {0:.2f}'.format(self.x0[0])
            outStr += '\n   y0: {0:.2f}'.format(self.x0[1])
            outStr += '\n   z0: {0:.2f}'.format(self.x0[2])
            outStr += printH(self.hx, outStr='\n   hx:')
            outStr += printH(self.hy, outStr='\n   hy:')
            outStr += printH(self.hz, outStr='\n   hz:')
        outStr += '\n  nC: {0:d}'.format(self.nC)
        outStr += '\n  Fill: {0:2.2f}%'.format((self.fill*100))
        return outStr

    @property
    def nC(self):
        return len(self._cells)

    @property
    def nN(self):
        self.number()
        return len(self._nodes) - len(self._hangingN)

    @property
    def nF(self):
        return self.nFx + self.nFy + (0 if self.dim == 2 else self.nFz)

    @property
    def nFx(self):
        self.number()
        return len(self._facesX) - len(self._hangingFx)

    @property
    def nFy(self):
        self.number()
        return len(self._facesY) - len(self._hangingFy)

    @property
    def nFz(self):
        if self.dim == 2:
            return None
        self.number()
        return len(self._facesZ) - len(self._hangingFz)

    @property
    def nE(self):
        return self.nEx + self.nEy + (0 if self.dim == 2 else self.nEz)

    @property
    def nEx(self):
        if self.dim == 2:
            return self.nFy
        self.number()
        return len(self._edgesX) - len(self._hangingEx)

    @property
    def nEy(self):
        if self.dim == 2:
            return self.nFx
        self.number()
        return len(self._edgesY) - len(self._hangingEy)

    @property
    def nEz(self):
        if self.dim == 2:
            return None
        self.number()
        return len(self._edgesZ) - len(self._hangingEz)

    @property
    def nhN(self):
        self.number()
        return len(self._hangingN)

    @property
    def nhF(self):
        return self.nhFx + self.nhFy + (0 if self.dim == 2 else self.nhFz)

    @property
    def nhFx(self):
        self.number()
        return len(self._hangingFx)

    @property
    def nhFy(self):
        self.number()
        return len(self._hangingFy)

    @property
    def nhFz(self):
        if self.dim == 2:
            return None
        self.number()
        return len(self._hangingFz)

    @property
    def nhE(self):
        return self.nhEx + self.nhEy + (0 if self.dim == 2 else self.nhEz)

    @property
    def nhEx(self):
        if self.dim == 2:
            return self.nhFy
        self.number()
        return len(self._hangingEx)

    @property
    def nhEy(self):
        if self.dim == 2:
            return self.nhFx
        self.number()
        return len(self._hangingEy)

    @property
    def nhEz(self):
        if self.dim == 2:
            return None
        self.number()
        return len(self._hangingEz)

    @property
    def ntN(self):
        self.number()
        return len(self._nodes)

    @property
    def ntF(self):
        return self.ntFx + self.ntFy + (0 if self.dim == 2 else self.ntFz)

    @property
    def vntF(self):
        return [self.ntFx, self.ntFy] + ([] if self.dim == 2 else [self.ntFz])

    @property
    def ntFx(self):
        self.number()
        return len(self._facesX)

    @property
    def ntFy(self):
        self.number()
        return len(self._facesY)

    @property
    def ntFz(self):
        if self.dim == 2:
            return None
        self.number()
        return len(self._facesZ)

    @property
    def ntE(self):
        return self.ntEx + self.ntEy + (0 if self.dim == 2 else self.ntEz)

    @property
    def vntE(self):
        return [self.ntEx, self.ntEy] + ([] if self.dim == 2 else [self.ntEz])

    @property
    def ntEx(self):
        if self.dim == 2:
            return self.ntFy
        self.number()
        return len(self._edgesX)

    @property
    def ntEy(self):
        if self.dim == 2:
            return self.ntFx
        self.number()
        return len(self._edgesY)

    @property
    def ntEz(self):
        if self.dim == 2:
            return None
        self.number()
        return len(self._edgesZ)

    @property
    def _sortedCells(self):
        if getattr(self, '__sortedCells', None) is None:
            self.__sortedCells = sorted(self._cells)
        return self.__sortedCells

    @property
    def permuteCC(self):
        # TODO: cache these?
        P = SortGrid(self.gridCC)
        return sp.identity(self.nC).tocsr()[P, :]

    @property
    def permuteF(self):
        # TODO: cache these?
        P = SortGrid(self.gridFx)
        P += SortGrid(self.gridFy, offset=self.nFx)
        if self.dim == 3:
            P += SortGrid(self.gridFz, offset=self.nFx+self.nFy)
        return sp.identity(self.nF).tocsr()[P, :]

    @property
    def permuteE(self):
        # TODO: cache these?
        if self.dim == 2:
            P = SortGrid(self.gridFy)
            P += SortGrid(self.gridFx, offset=self.nEx)
            return sp.identity(self.nE).tocsr()[P, :]
        if self.dim == 3:
            P = SortGrid(self.gridEx)
            P += SortGrid(self.gridEy, offset=self.nEx)
            P += SortGrid(self.gridEz, offset=self.nEx+self.nEy)
            return sp.identity(self.nE).tocsr()[P, :]

    def _index(self, pointer):
        assert len(pointer) is self.dim+1
        assert pointer[-1] <= self.levels
        return TreeUtils.index(self.dim, MAX_BITS, self._levelBits,
                               pointer[:-1], pointer[-1])

    def _pointer(self, index):
        assert type(index) in integer_types
        return TreeUtils.point(self.dim, MAX_BITS, self._levelBits, index)

    def __contains__(self, v):
        return self._asIndex(v) in self._cells

    def refine(self, function=None, recursive=True,
               cells=None, balance=True, verbose=False,
               _inRecursion=False):

        if type(function) in integer_types:
            level = function
            function = lambda cell: level

        if not _inRecursion:
            self.__dirty__ = True
            if verbose:
                print('Refining Mesh')

        cells = cells if cells is not None else sorted(self._cells)
        recurse = []
        tic = time.time()
        for cell in cells:
            p = self._pointer(cell)
            if p[-1] >= self.levels:
                continue
            result = function(Cell(self, cell, p))
            if type(result) is bool:
                do = result
            elif type(result) in integer_types:
                do = result > p[-1]
            else:
                raise Exception('You must tell the program what to refine.' +
                                ' Use BOOL or INT (level)')
            if do:
                recurse += self._refineCell(cell, p)

        if verbose:
            print('   ', time.time() - tic)

        if recursive and len(recurse) > 0:
            recurse += self.refine(function=function,
                                   recursive=True,
                                   cells=recurse, balance=balance,
                                   verbose=verbose, _inRecursion=True)

        if balance and not _inRecursion:
            self.balance()
        return recurse

    def corsen(self, function=None, recursive=True, cells=None,
               balance=True, verbose=False, _inRecursion=False):

        if type(function) in integer_types:
            level = function
            function = lambda cell: level

        if not _inRecursion:
            self.__dirty__ = True
            if verbose:
                print('Corsening Mesh')

        cells = cells if cells is not None else sorted(self._cells)
        recurse = []
        tic = time.time()
        for cell in cells:
            if cell not in self._cells:
                continue  # already removed
            p = self._pointer(cell)
            if p[-1] >= self.levels:
                continue
            result = function(Cell(self, cell, p))
            if type(result) is bool:
                do = result
            elif type(result) in integer_types:
                do = result < p[-1]
            else:
                raise Exception('You must tell the program what to corsen.' +
                                ' Use BOOL or INT (level)')
            if do:
                recurse += self._corsenCell(cell, p)

        if verbose:
            print('   ', time.time() - tic)

        if recursive and len(recurse) > 0:
            recurse += self.corsen(function=function, recursive=True,
                                   cells=recurse, balance=balance,
                                   verbose=verbose, _inRecursion=True)

        if balance and not _inRecursion:
            self.balance()
        return recurse

    def _refineCell(self, ind, pointer=None):
        ind = self._asIndex(ind)
        pointer = self._asPointer(pointer if pointer is not None else ind)
        if ind not in self:
            raise IndexError(ind)
        children = self._childPointers(pointer, returnAll=True)
        for child in children:
            self._cells.add(self._asIndex(child))
        self._cells.remove(ind)
        return [self._asIndex(child) for child in children]

    def _corsenCell(self, ind, pointer=None):
        ind = self._asIndex(ind)
        pointer = self._asPointer(pointer if pointer is not None else ind)
        if ind not in self:
            raise IndexError(ind)
        parent = self._parentPointer(pointer)
        children = self._childPointers(parent, returnAll=True)
        for child in children:
            self._cells.remove(self._asIndex(child))
        parentInd = self._asIndex(parent)
        self._cells.add(parentInd)
        return [parentInd]

    def _asPointer(self, ind):
        if type(ind) in integer_types:
            return self._pointer(ind)
        if type(ind) is list:
            assert len(ind) == (self.dim + 1), str(ind) + ' is not valid pointer'
            assert ind[-1] <= self.levels, str(ind) + ' is not valid pointer'
            return ind
        if isinstance(ind, np.ndarray):
            return ind.tolist()
        raise Exception

    def _asIndex(self, pointer):
        if type(pointer) in integer_types:
            return pointer
        if type(pointer) is list:
            return self._index(pointer)
        raise Exception

    def _childPointers(self, pointer, direction=0,
                       positive=True, returnAll=False):
        l = self._levelWidth(pointer[-1] + 1)

        if self.dim == 2:

            children = [
                            [pointer[0], pointer[1], pointer[-1] + 1],
                            [pointer[0] + l, pointer[1], pointer[-1] + 1],
                            [pointer[0], pointer[1] + l, pointer[-1] + 1],
                            [pointer[0] + l, pointer[1] + l, pointer[-1] + 1]
                       ]

        elif self.dim == 3:

            children = [
                            [pointer[0], pointer[1],
                             pointer[2], pointer[-1] + 1],
                            [pointer[0] + l, pointer[1],
                             pointer[2], pointer[-1] + 1],
                            [pointer[0], pointer[1] + l,
                             pointer[2], pointer[-1] + 1],
                            [pointer[0] + l, pointer[1] + l,
                             pointer[2], pointer[-1] + 1],
                            [pointer[0], pointer[1],
                             pointer[2] + l, pointer[-1] + 1],
                            [pointer[0] + l, pointer[1],
                             pointer[2] + l, pointer[-1] + 1],
                            [pointer[0], pointer[1] + l,
                             pointer[2] + l, pointer[-1] + 1],
                            [pointer[0] + l, pointer[1] + l,
                             pointer[2] + l, pointer[-1] + 1]
                       ]
        if direction == 0:
            ind = [0, 2, 4, 6] if not positive else [1, 3, 5, 7]
        if direction == 1:
            ind = [0, 1, 4, 5] if not positive else [2, 3, 6, 7]
        if direction == 2:
            ind = [0, 1, 2, 3] if not positive else [4, 5, 6, 7]

        if returnAll:
            return children
        return [children[_] for _ in ind[:(self.dim-1)*2]]

    def _parentPointer(self, pointer):
        if pointer[-1] == 0:
            return None
        mod = self._levelWidth(pointer[-1] - 1)
        return [p - (p % mod) for p in pointer[:-1]] + [pointer[-1]-1]

    def _cellN(self, p):
        """Node location [x,y(,z)] of a single cell,
        closest to origin, given a pointer.
        """
        p = self._asPointer(p)
        return [hi[:p[ii]].sum() for ii, hi in enumerate(self.h)]

    def _cellH(self, p):
        """Widths of a single cell given a pointer."""
        p = self._asPointer(p)
        w = self._levelWidth(p[-1])
        return [hi[p[ii]:p[ii]+w].sum() for ii, hi in enumerate(self.h)]

    def _cellC(self, p):
        """
            Cell center of a single cell (without origin correction),
            given a pointer.
        """
        return (np.array(self._cellH(p))/2.0 + self._cellN(p)).tolist()

    def _levelWidth(self, level):
        return 2**(self.levels - level)

    def _isInsideMesh(self, pointer):
        inside = True
        for p in pointer[:-1]:
            inside = inside and p >= 0 and p < 2**self.levels
        return inside

    def _getNextCell(self, ind, direction=0, positive=True, _lookUp=True):
        """
            Returns a None, int, list, or nested list
            The int is the cell number.

        """
        if direction >= self.dim:
            return None
        pointer = self._asPointer(ind)
        if pointer[-1] > self.levels:
            return None

        step = (1 if positive else -1) * self._levelWidth(pointer[-1])
        nextCell = [p if ii is not direction else p + step for ii, p in enumerate(pointer)]
        # raise Exception(pointer, nextCell)
        if not self._isInsideMesh(nextCell):
            return None

        # it might be the same size as me?
        if nextCell in self:
            return self._index(nextCell)

        if nextCell[-1] + 1 <= self.levels:  # if I am not the smallest.
            children = self._childPointers(pointer, direction=direction,
                                           positive=positive)
            nextCells = [self._getNextCell(child, direction=direction,
                                           positive=positive, _lookUp=False) for child in children]
            if nextCells[0] is not None:
                return nextCells

        if not _lookUp:
            return None

        # it might be bigger than me?
        return self._getNextCell(self._parentPointer(pointer),
                                 direction=direction, positive=positive)

    def balance(self, recursive=True, cells=None,
                verbose=False, _inRecursion=False):

        tic = time.time()
        if not _inRecursion:
            self.__dirty__ = True
            if verbose: print('Balancing Mesh:')

        cells = cells if cells is not None else sorted(self._cells)

        # calcDepth = lambda i: lambda A: i if type(A) is not list else max(map(calcDepth(i+1), A))
        # flatten   = lambda A: A if calcDepth(0)(A) == 1 else flatten([_ for __ in A for _ in (__ if type(__) is list else [__])])

        recurse = set()

        for cell in cells:
            p = self._asPointer(cell)
            if p[-1] == self.levels:
                continue

            cs = list(range(6))
            cs[0] = self._getNextCell(cell, direction=0, positive=False)
            cs[1] = self._getNextCell(cell, direction=0, positive=True)
            cs[2] = self._getNextCell(cell, direction=1, positive=False)
            cs[3] = self._getNextCell(cell, direction=1, positive=True)
            cs[4] = self._getNextCell(cell, direction=2, positive=False)  # this will be None if in 2D
            cs[5] = self._getNextCell(cell, direction=2, positive=True)  # this will be None if in 2D

            do = np.any([
                        type(c) is list and np.any([type(_) is list for _ in c])
                        for c in cs
                        if c is not None
                        ])
            # depth = calcDepth(0)(cs)
            # print(depth, depth > 2, do, [jj for jj in flatten(cs) if jj is not None])
            # recurse += [jj for jj in flatten(cs) if jj is not None]

            if do and cell in self:
                newCells = self._refineCell(cell)
                recurse.update([_ for _ in cs if type(_) in integer_types])  # only add the bigger ones!
                recurse.update(newCells)

        if verbose:
            print('   ', len(cells), time.time() - tic)
        if recursive and len(recurse) > 0:
            self.balance(cells=sorted(recurse), _inRecursion=True)

    @property
    def gridCC(self):
        if getattr(self, '_gridCC', None) is None:
            self._gridCC = np.zeros((len(self._cells), self.dim))
            for ii, ind in enumerate(self._sortedCells):
                p = self._asPointer(ind)
                self._gridCC[ii, :] = self._cellC(p) + self.x0
        return self._gridCC

    @property
    def gridN(self):
        self.number()
        R = self._deflationMatrix('N', withHanging=False)
        return R.T * self._gridN + np.repeat([self.x0], self.nN, axis=0)

    @property
    def gridFx(self):
        self.number()
        R = self._deflationMatrix('Fx', withHanging=False)
        return R.T * self._gridFx + np.repeat([self.x0], self.nFx, axis=0)

    @property
    def gridFy(self):
        self.number()
        R = self._deflationMatrix('Fy', withHanging=False)
        return R.T * self._gridFy + np.repeat([self.x0], self.nFy, axis=0)

    @property
    def gridFz(self):
        if self.dim < 3:
            return None
        self.number()
        R = self._deflationMatrix('Fz', withHanging=False)
        return R.T * self._gridFz + np.repeat([self.x0], self.nFz, axis=0)

    @property
    def gridEx(self):
        if self.dim == 2:
            return self.gridFy
        self.number()
        R = self._deflationMatrix('Ex', withHanging=False)
        return R.T * self._gridEx + np.repeat([self.x0], self.nEx, axis=0)

    @property
    def gridEy(self):
        if self.dim == 2:
            return self.gridFx
        self.number()
        R = self._deflationMatrix('Ey', withHanging=False)
        return R.T * self._gridEy + np.repeat([self.x0], self.nEy, axis=0)

    @property
    def gridEz(self):
        if self.dim < 3:
            return None
        self.number()
        R = self._deflationMatrix('Ez', withHanging=False)
        return R.T * self._gridEz + np.repeat([self.x0], self.nEz, axis=0)

    @property
    def vol(self):
        if getattr(self, '_vol', None) is None:
            self._vol = np.zeros(len(self._cells))
            for ii, ind in enumerate(self._sortedCells):
                p = self._asPointer(ind)
                self._vol[ii] = np.prod(self._cellH(p))
        return self._vol

    @property
    def area(self):
        self.number()
        if getattr(self, '_area', None) is None:
            Rf = self._deflationMatrix('F', withHanging=False)
            self._area = Rf.T * (
                                    np.r_[self._areaFxFull, self._areaFyFull] if self.dim == 2 else
                                    np.r_[self._areaFxFull, self._areaFyFull, self._areaFzFull]
                               )
        return self._area

    @property
    def edge(self):
        self.number()
        if self.dim == 2:
            return np.r_[self.area[self.nFx:], self.area[:self.nFx]]
        if getattr(self, '_edge', None) is None:
            Re = self._deflationMatrix('E', withHanging=False)
            self._edge = Re.T * np.r_[self._edgeExFull, self._edgeEyFull, self._edgeEzFull]

        return self._edge

    def _createNumberingSets(self, force=False):
        if not self.__dirtySets__ and not force:
            return

        self._nodes = set()

        self._facesX = set()
        self._facesY = set()
        if self.dim == 3:
            self._facesZ = set()
            self._edgesX = set()
            self._edgesY = set()
            self._edgesZ = set()

        for ind in self._cells:
            p = self._asPointer(ind)
            w = self._levelWidth(p[-1])
            if self.dim == 2:
                i00 = ind
                iw0 = self._index([p[0] + w, p[1], p[2]])
                i0w = self._index([p[0], p[1] + w, p[2]])
                iww = self._index([p[0] + w, p[1] + w, p[2]])

                self._nodes.add(i00)
                self._nodes.add(iw0)
                self._nodes.add(i0w)
                self._nodes.add(iww)

                self._facesX.add(i00)
                self._facesX.add(iw0)

                self._facesY.add(i00)
                self._facesY.add(i0w)

            elif self.dim == 3:
                i000 = ind
                iw00 = self._index([p[0] + w, p[1], p[2], p[3]])
                i0w0 = self._index([p[0], p[1] + w, p[2], p[3]])
                i00w = self._index([p[0], p[1], p[2] + w, p[3]])
                iww0 = self._index([p[0] + w, p[1] + w, p[2], p[3]])
                iw0w = self._index([p[0] + w, p[1], p[2] + w, p[3]])
                i0ww = self._index([p[0], p[1] + w, p[2] + w, p[3]])
                iwww = self._index([p[0] + w, p[1] + w, p[2] + w, p[3]])

                self._nodes.add(i000)
                self._nodes.add(iw00)
                self._nodes.add(i0w0)
                self._nodes.add(iww0)
                self._nodes.add(i00w)
                self._nodes.add(iw0w)
                self._nodes.add(i0ww)
                self._nodes.add(iwww)

                self._facesX.add(i000)
                self._facesX.add(iw00)

                self._facesY.add(i000)
                self._facesY.add(i0w0)

                self._facesZ.add(i000)
                self._facesZ.add(i00w)

                self._edgesX.add(i000)
                self._edgesX.add(i0w0)
                self._edgesX.add(i00w)
                self._edgesX.add(i0ww)

                self._edgesY.add(i000)
                self._edgesY.add(iw00)
                self._edgesY.add(i00w)
                self._edgesY.add(iw0w)

                self._edgesZ.add(i000)
                self._edgesZ.add(iw00)
                self._edgesZ.add(i0w0)
                self._edgesZ.add(iww0)

        self.__dirtySets__ = False

    def _numberCells(self, force=False):
        if not self.__dirtyCells__ and not force:
            return
        self._cc2i = dict()
        self._i2cc = dict()
        for ii, c in enumerate(sorted(self._cells)):
            self._cc2i[c] = ii
            self._i2cc[ii] = c
        self.__dirtyCells__ = False

    def _numberNodes(self, force=False):
        if not self.__dirtyNodes__ and not force:
            return
        self._createNumberingSets(force=force)
        gridN = []
        self._n2i = dict()
        for ii, n in enumerate(sorted(self._nodes)):
            self._n2i[n] = ii
            gridN.append(self._cellN(self._pointer(n)))
        self._gridN = np.array(gridN)

        self.__dirtyNodes__ = False

    def _numberFaces(self, force=False):
        if not self.__dirtyFaces__ and not force:
            return
        self._createNumberingSets(force=force)

        for ind in self._cells:
            p = self._asPointer(ind)
            w = self._levelWidth(p[-1])

        gridFx = []
        areaFx = []
        self._fx2i = dict()
        for ii, fx in enumerate(sorted(self._facesX)):
            self._fx2i[fx] = ii
            p = self._pointer(fx)
            n, h = self._cellN(p), self._cellH(p)
            if self.dim == 2:
                gridFx.append([n[0], n[1] + h[1]/2.0])
                areaFx.append(h[1])
            elif self.dim == 3:
                gridFx.append([n[0], n[1] + h[1]/2.0, n[2] + h[2]/2.0])
                areaFx.append(h[1]*h[2])
        self._gridFx = np.array(gridFx)
        self._areaFxFull = np.array(areaFx)

        gridFy = []
        areaFy = []
        self._fy2i = dict()
        for ii, fy in enumerate(sorted(self._facesY)):
            self._fy2i[fy] = ii
            p = self._pointer(fy)
            n, h = self._cellN(p), self._cellH(p)
            if self.dim == 2:
                gridFy.append([n[0] + h[0]/2.0, n[1]])
                areaFy.append(h[0])
            elif self.dim == 3:
                gridFy.append([n[0] + h[0]/2.0, n[1], n[2] + h[2]/2.0])
                areaFy.append(h[0]*h[2])
        self._gridFy = np.array(gridFy)
        self._areaFyFull = np.array(areaFy)

        if self.dim == 2:
            self.__dirtyFaces__ = False
            return

        gridFz = []
        areaFz = []
        self._fz2i = dict()
        for ii, fz in enumerate(sorted(self._facesZ)):
            self._fz2i[fz] = ii
            p = self._pointer(fz)
            n, h = self._cellN(p), self._cellH(p)
            gridFz.append([n[0] + h[0]/2.0, n[1] + h[1]/2.0, n[2]])
            areaFz.append(h[0]*h[1])
        self._gridFz = np.array(gridFz)
        self._areaFzFull = np.array(areaFz)

        self.__dirtyFaces__ = False

    def _numberEdges(self, force=False):
        if self.dim == 2:
            self.__dirtyEdges__ = False
            return
        if not self.__dirtyEdges__ and not force:
            return
        self._createNumberingSets(force=force)

        gridEx = []
        edgeEx = []
        self._ex2i = dict()
        for ii, ex in enumerate(sorted(self._edgesX)):
            self._ex2i[ex] = ii
            p = self._pointer(ex)
            n, h = self._cellN(p), self._cellH(p)
            gridEx.append([n[0] + h[0]/2.0, n[1], n[2]])
            edgeEx.append(h[0])
        self._gridEx = np.array(gridEx)
        self._edgeExFull = np.array(edgeEx)

        gridEy = []
        edgeEy = []
        self._ey2i = dict()
        for ii, ey in enumerate(sorted(self._edgesY)):
            self._ey2i[ey] = ii
            p = self._pointer(ey)
            n, h = self._cellN(p), self._cellH(p)
            gridEy.append([n[0], n[1] + h[1]/2.0, n[2]])
            edgeEy.append(h[1])
        self._gridEy = np.array(gridEy)
        self._edgeEyFull = np.array(edgeEy)

        gridEz = []
        edgeEz = []
        self._ez2i = dict()
        for ii, ez in enumerate(sorted(self._edgesZ)):
            self._ez2i[ez] = ii
            p = self._pointer(ez)
            n, h = self._cellN(p), self._cellH(p)
            gridEz.append([n[0], n[1], n[2] + h[2]/2.0])
            edgeEz.append(h[2])
        self._gridEz = np.array(gridEz)
        self._edgeEzFull = np.array(edgeEz)

        self.__dirtyEdges__ = False

    def _hanging(self, force=False):
        if not self.__dirtyHanging__ and not force:
            return

        self._numberCells(force=force)
        self._numberNodes(force=force)
        self._numberFaces(force=force)
        self._numberEdges(force=force)

        self._hangingN = dict()
        self._hangingFx = dict()
        self._hangingFy = dict()
        if self.dim == 3:
            self._hangingFz = dict()
            self._hangingEx = dict()
            self._hangingEy = dict()
            self._hangingEz = dict()

        # Compute from x faces
        for fx in self._facesX:
            p = self._pointer(fx)
            if p[-1] + 1 > self.levels:
                continue
            sl = p[-1] + 1  #: small level
            test = self._index(p[:-1] + [sl])
            if test not in self._facesX:
                # Return early without checking the other faces
                continue
            w = self._levelWidth(sl)

            if self.dim == 2:
                chy0 = self._cellH([p[0], p[1], sl])[1]
                chy1 = self._cellH([p[0], p[1] + w, sl])[1]
                A = (chy0 + chy1)

                self._hangingFx[self._fx2i[test]] = ([self._fx2i[fx], chy0 / A], )
                self._hangingFx[self._fx2i[self._index([p[0], p[1] + w, sl])]] = ([self._fx2i[fx], chy1 / A], )

                n0, n1 = fx, self._index([p[0], p[1] + 2*w, p[-1]])
                self._hangingN[self._n2i[test]] = ([self._n2i[n0], 1.0], )
                self._hangingN[self._n2i[self._index([p[0], p[1] + w, sl])]] = ([self._n2i[n0], 1.0 - chy0 / A], [self._n2i[n1], 1.0 - chy1 / A])
                self._hangingN[self._n2i[self._index([p[0], p[1] + 2*w, sl])]] = ([self._n2i[n1], 1.0], )

            elif self.dim == 3:

                chy0 = self._cellH([p[0], p[1], p[2], sl])[1]
                chy1 = self._cellH([p[0], p[1] + w, p[2], sl])[1]
                chz0 = self._cellH([p[0], p[1], p[2], sl])[2]
                chz1 = self._cellH([p[0], p[1], p[2] + w, sl])[2]
                lenY = chy0 + chy1
                lenZ = chz0 + chz1
                A = lenY * lenZ

                ey0 = fx
                ey1 = self._index([p[0], p[1], p[2] + 2*w, p[-1]])
                ez0 = fx
                ez1 = self._index([p[0], p[1] + 2*w, p[2], p[-1]])

                n0 = fx
                n1 = self._index([p[0], p[1] + 2*w, p[2], p[-1]])
                n2 = self._index([p[0], p[1], p[2] + 2*w, p[-1]])
                n3 = self._index([p[0], p[1] + 2*w, p[2] + 2*w, p[-1]])

                i000 = test
                i010 = self._index([p[0], p[1] + w, p[2], sl])
                i001 = self._index([p[0], p[1], p[2] + w, sl])
                i011 = self._index([p[0], p[1] + w, p[2] + w, sl])
                i020 = self._index([p[0], p[1] + 2*w, p[2], sl])
                i021 = self._index([p[0], p[1] + 2*w, p[2] + w, sl])
                i002 = self._index([p[0], p[1], p[2] + 2*w, sl])
                i012 = self._index([p[0], p[1] + w, p[2] + 2*w, sl])
                i022 = self._index([p[0], p[1] + 2*w, p[2] + 2*w, sl])

                self._hangingFx[self._fx2i[i000]] = ([self._fx2i[fx],
                                                      chy0*chz0 / A], )
                self._hangingFx[self._fx2i[i010]] = ([self._fx2i[fx],
                                                      chy1*chz0 / A], )
                self._hangingFx[self._fx2i[i001]] = ([self._fx2i[fx],
                                                      chy0*chz1 / A], )
                self._hangingFx[self._fx2i[i011]] = ([self._fx2i[fx],
                                                      chy1*chz1 / A], )

                self._hangingEy[self._ey2i[i000]] = ([self._ey2i[ey0], 1.0], )
                self._hangingEy[self._ey2i[i010]] = ([self._ey2i[ey0], 1.0], )
                self._hangingEy[self._ey2i[i001]] = ([self._ey2i[ey0], 0.5], [self._ey2i[ey1], 0.5])
                self._hangingEy[self._ey2i[i011]] = ([self._ey2i[ey0], 0.5], [self._ey2i[ey1], 0.5])
                self._hangingEy[self._ey2i[i002]] = ([self._ey2i[ey1], 1.0], )
                self._hangingEy[self._ey2i[i012]] = ([self._ey2i[ey1], 1.0], )

                self._hangingEz[self._ez2i[i000]] = ([self._ez2i[ez0], 1.0], )
                self._hangingEz[self._ez2i[i001]] = ([self._ez2i[ez0], 1.0], )
                self._hangingEz[self._ez2i[i010]] = ([self._ez2i[ez0], 0.5], [self._ez2i[ez1], 0.5])
                self._hangingEz[self._ez2i[i011]] = ([self._ez2i[ez0], 0.5], [self._ez2i[ez1], 0.5])
                self._hangingEz[self._ez2i[i020]] = ([self._ez2i[ez1], 1.0], )
                self._hangingEz[self._ez2i[i021]] = ([self._ez2i[ez1], 1.0], )

                # self._hangingEy[self._ey2i[i000]] = ([self._ey2i[ey0], chy0 / lenY], )
                # self._hangingEy[self._ey2i[i010]] = ([self._ey2i[ey0], chy1 / lenY], )
                # self._hangingEy[self._ey2i[i001]] = ([self._ey2i[ey0], chy0 / lenY / 2.0], [self._ey2i[ey1], chy0 / lenY / 2.0])
                # self._hangingEy[self._ey2i[i011]] = ([self._ey2i[ey0], chy1 / lenY / 2.0], [self._ey2i[ey1], chy1 / lenY / 2.0])
                # self._hangingEy[self._ey2i[i002]] = ([self._ey2i[ey1], chy0 / lenY], )
                # self._hangingEy[self._ey2i[i012]] = ([self._ey2i[ey1], chy1 / lenY], )

                # self._hangingEz[self._ez2i[i000]] = ([self._ez2i[ez0], chz0 / lenZ], )
                # self._hangingEz[self._ez2i[i001]] = ([self._ez2i[ez0], chz1 / lenZ], )
                # self._hangingEz[self._ez2i[i010]] = ([self._ez2i[ez0], chz0 / lenZ / 2.0], [self._ez2i[ez1], chz0 / lenZ / 2.0])
                # self._hangingEz[self._ez2i[i011]] = ([self._ez2i[ez0], chz1 / lenZ / 2.0], [self._ez2i[ez1], chz1 / lenZ / 2.0])
                # self._hangingEz[self._ez2i[i020]] = ([self._ez2i[ez1], chz0 / lenZ], )
                # self._hangingEz[self._ez2i[i021]] = ([self._ez2i[ez1], chz1 / lenZ], )

                self._hangingN[self._n2i[i000]] = ([self._n2i[n0],   1.0], )
                self._hangingN[self._n2i[i010]] = ([self._n2i[n0],   0.5],
                                                   [self._n2i[n1], 0.5])
                self._hangingN[self._n2i[i020]] = ([self._n2i[n1],   1.0], )
                self._hangingN[self._n2i[i001]] = ([self._n2i[n0],   0.5],
                                                   [self._n2i[n2], 0.5])
                self._hangingN[self._n2i[i011]] = ([self._n2i[n0],   0.25],
                                                   [self._n2i[n1], 0.25],
                                                   [self._n2i[n2], 0.25],
                                                   [self._n2i[n3], 0.25])
                self._hangingN[self._n2i[i021]] = ([self._n2i[n1],   0.5],
                                                   [self._n2i[n3], 0.5])
                self._hangingN[self._n2i[i002]] = ([self._n2i[n2],   1.0], )
                self._hangingN[self._n2i[i012]] = ([self._n2i[n2],   0.5],
                                                   [self._n2i[n3], 0.5])
                self._hangingN[self._n2i[i022]] = ([self._n2i[n3],   1.0], )

        # Compute from y faces
        for fy in self._facesY:
            p = self._pointer(fy)
            if p[-1] + 1 > self.levels:
                continue
            sl = p[-1] + 1  #: small level
            test = self._index(p[:-1] + [sl])
            if test not in self._facesY:
                # Return early without checking the other faces
                continue
            w = self._levelWidth(sl)

            if self.dim == 2:
                chx0 = self._cellH([p[0], p[1], sl])[0]
                chx1 = self._cellH([p[0] + w, p[1], sl])[0]

                self._hangingFy[self._fy2i[test                                 ]] = ([self._fy2i[fy], chx0 / (chx0 + chx1)], )
                self._hangingFy[self._fy2i[self._index([p[0] + w, p[1], sl])]] = ([self._fy2i[fy], chx1 / (chx0 + chx1)], )

                n0, n1 = fy, self._index([p[0] + 2*w, p[1], p[-1]])
                self._hangingN[self._n2i[test                                   ]] = ([self._n2i[n0], 1.0], )
                self._hangingN[self._n2i[self._index([p[0] + w, p[1], sl])]] = ([self._n2i[n0], 0.5], [self._n2i[n1], 0.5])
                self._hangingN[self._n2i[self._index([p[0] + 2*w, p[1], sl])]] = ([self._n2i[n1], 1.0], )

            elif self.dim == 3:

                chx0 = self._cellH([p[0], p[1], p[2], sl])[0]
                chx1 = self._cellH([p[0] + w, p[1], p[2], sl])[0]
                chz0 = self._cellH([p[0], p[1], p[2], sl])[2]
                chz1 = self._cellH([p[0], p[1], p[2] + w, sl])[2]
                lenX = chx0 + chx1
                lenZ = chz0 + chz1
                A = lenX * lenZ

                ex0 = fy
                ex1 = self._index([p[0], p[1], p[2] + 2*w, p[-1]])
                ez0 = fy
                ez1 = self._index([p[0] + 2*w, p[1], p[2], p[-1]])

                n0 = fy
                n1 = self._index([p[0] + 2*w, p[1], p[2], p[-1]])
                n2 = self._index([p[0], p[1], p[2] + 2*w, p[-1]])
                n3 = self._index([p[0] + 2*w, p[1], p[2] + 2*w, p[-1]])

                i000 = test
                i100 = self._index([p[0] + w, p[1], p[2], sl])
                i001 = self._index([p[0], p[1], p[2] + w, sl])
                i101 = self._index([p[0] + w, p[1], p[2] + w, sl])
                i200 = self._index([p[0] + 2*w, p[1], p[2], sl])
                i201 = self._index([p[0] + 2*w, p[1], p[2] + w, sl])
                i002 = self._index([p[0], p[1], p[2] + 2*w, sl])
                i102 = self._index([p[0] + w, p[1], p[2] + 2*w, sl])
                i202 = self._index([p[0] + 2*w, p[1], p[2] + 2*w, sl])

                self._hangingFy[self._fy2i[i000]] = ([self._fy2i[fy], chx0*chz0 / A], )
                self._hangingFy[self._fy2i[i100]] = ([self._fy2i[fy], chx1*chz0 / A], )
                self._hangingFy[self._fy2i[i001]] = ([self._fy2i[fy], chx0*chz1 / A], )
                self._hangingFy[self._fy2i[i101]] = ([self._fy2i[fy], chx1*chz1 / A], )

                self._hangingEx[self._ex2i[i000]] = ([self._ex2i[ex0], 1.0], )
                self._hangingEx[self._ex2i[i100]] = ([self._ex2i[ex0], 1.0], )
                self._hangingEx[self._ex2i[i001]] = ([self._ex2i[ex0], 0.5], [self._ex2i[ex1], 0.5])
                self._hangingEx[self._ex2i[i101]] = ([self._ex2i[ex0], 0.5], [self._ex2i[ex1], 0.5])
                self._hangingEx[self._ex2i[i002]] = ([self._ex2i[ex1], 1.0], )
                self._hangingEx[self._ex2i[i102]] = ([self._ex2i[ex1], 1.0], )

                self._hangingEz[self._ez2i[i000]] = ([self._ez2i[ez0], 1.0], )
                self._hangingEz[self._ez2i[i001]] = ([self._ez2i[ez0], 1.0], )
                self._hangingEz[self._ez2i[i100]] = ([self._ez2i[ez0], 0.5], [self._ez2i[ez1], 0.5])
                self._hangingEz[self._ez2i[i101]] = ([self._ez2i[ez0], 0.5], [self._ez2i[ez1], 0.5])
                self._hangingEz[self._ez2i[i200]] = ([self._ez2i[ez1], 1.0], )
                self._hangingEz[self._ez2i[i201]] = ([self._ez2i[ez1], 1.0], )

                # self._hangingEx[self._ex2i[i000]] = ([self._ex2i[ex0], chx0 / lenX], )
                # self._hangingEx[self._ex2i[i100]] = ([self._ex2i[ex0], chx1 / lenX], )
                # self._hangingEx[self._ex2i[i001]] = ([self._ex2i[ex0], chx0 / lenX / 2.0], [self._ex2i[ex1], chx0 / lenX / 2.0])
                # self._hangingEx[self._ex2i[i101]] = ([self._ex2i[ex0], chx1 / lenX / 2.0], [self._ex2i[ex1], chx1 / lenX / 2.0])
                # self._hangingEx[self._ex2i[i002]] = ([self._ex2i[ex1], chx0 / lenX], )
                # self._hangingEx[self._ex2i[i102]] = ([self._ex2i[ex1], chx1 / lenX], )

                # self._hangingEz[self._ez2i[i000]] = ([self._ez2i[ez0], chz0 / lenZ], )
                # self._hangingEz[self._ez2i[i001]] = ([self._ez2i[ez0], chz1 / lenZ], )
                # self._hangingEz[self._ez2i[i100]] = ([self._ez2i[ez0], chz0 / lenZ / 2.0], [self._ez2i[ez1], chz0 / lenZ / 2.0])
                # self._hangingEz[self._ez2i[i101]] = ([self._ez2i[ez0], chz1 / lenZ / 2.0], [self._ez2i[ez1], chz1 / lenZ / 2.0])
                # self._hangingEz[self._ez2i[i200]] = ([self._ez2i[ez1], chz0 / lenZ], )
                # self._hangingEz[self._ez2i[i201]] = ([self._ez2i[ez1], chz1 / lenZ], )

                self._hangingN[self._n2i[i000]] = ([self._n2i[n0],   1.0], )
                self._hangingN[self._n2i[i100]] = ([self._n2i[n0],   0.5], [self._n2i[n1], 0.5])
                self._hangingN[self._n2i[i200]] = ([self._n2i[n1],   1.0], )
                self._hangingN[self._n2i[i001]] = ([self._n2i[n0],   0.5], [self._n2i[n2], 0.5])
                self._hangingN[self._n2i[i101]] = ([self._n2i[n0],   0.25], [self._n2i[n1], 0.25], [self._n2i[n2], 0.25], [self._n2i[n3], 0.25])
                self._hangingN[self._n2i[i201]] = ([self._n2i[n1],   0.5], [self._n2i[n3], 0.5])
                self._hangingN[self._n2i[i002]] = ([self._n2i[n2],   1.0], )
                self._hangingN[self._n2i[i102]] = ([self._n2i[n2],   0.5], [self._n2i[n3], 0.5])
                self._hangingN[self._n2i[i202]] = ([self._n2i[n3],   1.0], )

        if self.dim == 2:
            self.__dirtyHanging__ = False
            return

        # Compute from z faces
        for fz in self._facesZ:
            p = self._pointer(fz)
            if p[-1] + 1 > self.levels: continue
            sl = p[-1] + 1 #: small level
            test = self._index(p[:-1] + [sl])
            if test not in self._facesZ:
                # Return early without checking the other faces
                continue
            w = self._levelWidth(sl)

            chx0 = self._cellH([p[0], p[1], p[2], sl])[0]
            chx1 = self._cellH([p[0] + w, p[1], p[2], sl])[0]
            chy0 = self._cellH([p[0], p[1], p[2], sl])[1]
            chy1 = self._cellH([p[0], p[1] + w, p[2], sl])[1]
            lenX = chx0 + chx1
            lenY = chy0 + chy1
            A = lenX * lenY

            ex0 = fz
            ex1 = self._index([p[0], p[1] + 2*w, p[2], p[-1]])
            ey0 = fz
            ey1 = self._index([p[0] + 2*w, p[1], p[2], p[-1]])

            n0 = fz
            n1 = self._index([p[0] + 2*w, p[1], p[2], p[-1]])
            n2 = self._index([p[0], p[1] + 2*w, p[2], p[-1]])
            n3 = self._index([p[0] + 2*w, p[1] + 2*w, p[2], p[-1]])

            i000 = test
            i100 = self._index([p[0] + w, p[1], p[2], sl])
            i010 = self._index([p[0], p[1] + w, p[2], sl])
            i110 = self._index([p[0] + w, p[1] + w, p[2], sl])
            i200 = self._index([p[0] + 2*w, p[1], p[2], sl])
            i210 = self._index([p[0] + 2*w, p[1] + w, p[2], sl])
            i020 = self._index([p[0], p[1] + 2*w, p[2], sl])
            i120 = self._index([p[0] + w, p[1] + 2*w, p[2], sl])
            i220 = self._index([p[0] + 2*w, p[1] + 2*w, p[2], sl])

            self._hangingFz[self._fz2i[i000]] = ([self._fz2i[fz], chx0*chy0 / A], )
            self._hangingFz[self._fz2i[i100]] = ([self._fz2i[fz], chx1*chy0 / A], )
            self._hangingFz[self._fz2i[i010]] = ([self._fz2i[fz], chx0*chy1 / A], )
            self._hangingFz[self._fz2i[i110]] = ([self._fz2i[fz], chx1*chy1 / A], )

            self._hangingEx[self._ex2i[i000]] = ([self._ex2i[ex0], 1.0], )
            self._hangingEx[self._ex2i[i100]] = ([self._ex2i[ex0], 1.0], )
            self._hangingEx[self._ex2i[i010]] = ([self._ex2i[ex0], 0.5], [self._ex2i[ex1], 0.5])
            self._hangingEx[self._ex2i[i110]] = ([self._ex2i[ex0], 0.5], [self._ex2i[ex1], 0.5])
            self._hangingEx[self._ex2i[i020]] = ([self._ex2i[ex1], 1.0], )
            self._hangingEx[self._ex2i[i120]] = ([self._ex2i[ex1], 1.0], )

            self._hangingEy[self._ey2i[i000]] = ([self._ey2i[ey0], 1.0], )
            self._hangingEy[self._ey2i[i010]] = ([self._ey2i[ey0], 1.0], )
            self._hangingEy[self._ey2i[i100]] = ([self._ey2i[ey0], 0.5], [self._ey2i[ey1], 0.5])
            self._hangingEy[self._ey2i[i110]] = ([self._ey2i[ey0], 0.5], [self._ey2i[ey1], 0.5])
            self._hangingEy[self._ey2i[i200]] = ([self._ey2i[ey1], 1.0], )
            self._hangingEy[self._ey2i[i210]] = ([self._ey2i[ey1], 1.0], )

            # self._hangingEx[self._ex2i[i000]] = ([self._ex2i[ex0], chx0 / lenX], )
            # self._hangingEx[self._ex2i[i100]] = ([self._ex2i[ex0], chx1 / lenX], )
            # self._hangingEx[self._ex2i[i010]] = ([self._ex2i[ex0], chx0 / lenX / 2.0], [self._ex2i[ex1], chx0 / lenX / 2.0])
            # self._hangingEx[self._ex2i[i110]] = ([self._ex2i[ex0], chx1 / lenX / 2.0], [self._ex2i[ex1], chx1 / lenX / 2.0])
            # self._hangingEx[self._ex2i[i020]] = ([self._ex2i[ex1], chx0 / lenX], )
            # self._hangingEx[self._ex2i[i120]] = ([self._ex2i[ex1], chx1 / lenX], )

            # self._hangingEy[self._ey2i[i000]] = ([self._ey2i[ey0], chy0 / lenY], )
            # self._hangingEy[self._ey2i[i010]] = ([self._ey2i[ey0], chy1 / lenY], )
            # self._hangingEy[self._ey2i[i100]] = ([self._ey2i[ey0], chy0 / lenY / 2.0], [self._ey2i[ey1], chy0 / lenY / 2.0])
            # self._hangingEy[self._ey2i[i110]] = ([self._ey2i[ey0], chy1 / lenY / 2.0], [self._ey2i[ey1], chy1 / lenY / 2.0])
            # self._hangingEy[self._ey2i[i200]] = ([self._ey2i[ey1], chy0 / lenY], )
            # self._hangingEy[self._ey2i[i210]] = ([self._ey2i[ey1], chy1 / lenY], )

            self._hangingN[self._n2i[i000]] = ([self._n2i[n0],   1.0], )
            self._hangingN[self._n2i[i100]] = ([self._n2i[n0],   0.5], [self._n2i[n1], 0.5])
            self._hangingN[self._n2i[i200]] = ([self._n2i[n1],   1.0], )
            self._hangingN[self._n2i[i010]] = ([self._n2i[n0],   0.5], [self._n2i[n2], 0.5])
            self._hangingN[self._n2i[i110]] = ([self._n2i[n0],   0.25], [self._n2i[n1], 0.25], [self._n2i[n2], 0.25], [self._n2i[n3], 0.25])
            self._hangingN[self._n2i[i210]] = ([self._n2i[n1],   0.5], [self._n2i[n3], 0.5])
            self._hangingN[self._n2i[i020]] = ([self._n2i[n2],   1.0], )
            self._hangingN[self._n2i[i120]] = ([self._n2i[n2],   0.5], [self._n2i[n3], 0.5])
            self._hangingN[self._n2i[i220]] = ([self._n2i[n3],   1.0], )

        self.__dirtyHanging__ = False

    def number(self, balance=True, force=False):
        if not self.__dirty__ and not force:
            return
        if balance: self.balance()
        self._hanging(force=force)

    def _deflationMatrix(self, location, withHanging=True, asOnes=False):
        assert location in ['N', 'F', 'Fx', 'Fy', 'E', 'Ex', 'Ey'] + (['Fz', 'Ez'] if self.dim == 3 else [])

        args = dict()
        args['N'] = (self._nodes,  self._hangingN,  self._n2i )
        args['Fx'] = (self._facesX, self._hangingFx, self._fx2i)
        args['Fy'] = (self._facesY, self._hangingFy, self._fy2i)
        if self.dim == 3:
            args['Fz'] = (self._facesZ, self._hangingFz, self._fz2i)
            args['Ex'] = (self._edgesX, self._hangingEx, self._ex2i)
            args['Ey'] = (self._edgesY, self._hangingEy, self._ey2i)
            args['Ez'] = (self._edgesZ, self._hangingEz, self._ez2i)
        elif self.dim == 2:
            args['Ex'] = (self._facesY, self._hangingFy, self._fy2i)
            args['Ey'] = (self._facesX, self._hangingFx, self._fx2i)
        if location in ['F', 'E']:
            Rlist = [self._deflationMatrix(location + subLoc, withHanging=withHanging, asOnes=asOnes, large=large) for subLoc in ['x', 'y', 'z'][:self.dim]]
            return sp.block_diag(Rlist)

        return self.__deflationMatrix(*args[location], withHanging=withHanging, asOnes=asOnes)

    def __deflationMatrix(self, theSet, theHang, theIndex, withHanging=True, asOnes=False):
        reducedInd = dict()  # final reduced index
        ii = 0
        I, J, V = [], [], []
        for fx in sorted(theSet):
            if theIndex[fx] not in theHang:
                reducedInd[theIndex[fx]] = ii
                I += [theIndex[fx]]
                J += [ii]
                V += [1.0]
                ii += 1
        if withHanging:
            for hfkey in theHang.keys():
                hf = theHang[hfkey]
                I += [hfkey]*len(hf)
                J += [reducedInd[_[0]] for _ in hf]
                if asOnes:
                    V += [1.0]*len(hf)
                else:
                    V += [_[1] for _ in hf]
        print(I)
        print(J)
        return sp.csr_matrix((V, (I, J)), shape=(len(theSet), len(reducedInd)))

#     def __deflationMatrixHang(self, theSet, theHang, theIndex, withHanging=True, asOnes=False):
#         reducedInd = dict()  # final reduced index
#         ii = 0
#         I, J, V = [], [], []

#         # Loop through the hangings and flag the overlaping element
#         oLap = dict()
#         for key in theHang.keys():
#             if not theHang[key][0][0] in oLap.keys():
#                 oLap[theHang[key][0][0]] = [key]
#             else:
#                 oLap[theHang[key][0][0]] += [key]

#         for fx in sorted(theSet):
#             if theIndex[fx] not in theHang:
#                 if theIndex[fx] not in oLap.keys():
# #                reducedInd[theIndex[fx]] = ii
#                     I += [theIndex[fx]]
#                     J += [ii]
#                     V += [1.0]
#                     ii += 1

#                 else:
#                     for hfkey in oLap[theIndex[fx]]:

#                         #if theHang[hfkey][0][0] == theIndex[fx]:
#                         # hf = theHang[hfkey]

#                         # for h in theHang[hfkey]:
#                         I += [hfkey]
#                         J += [ii]
#                         V += [1.0]
#                         ii += 1

#         return sp.csr_matrix((V, (I, J)), shape=(len(theSet), len(J)))

    @property
    def faceDiv(self):
        if getattr(self, '_faceDiv', None) is None:
            self.number()

            # TODO: Preallocate!
            I, J, V = [], [], []
            PM = [-1, 1]*self.dim  # plus / minus

            # TODO total number of faces?
            offset = [0]*2 + [self.ntFx]*2 + [self.ntFx+self.ntFy]*2

            for ii, ind in enumerate(self._sortedCells):

                p = self._pointer(ind)
                w = self._levelWidth(p[-1])

                if self.dim == 2:
                    faces = [
                                self._fx2i[self._index([p[0], p[1], p[2]])],
                                self._fx2i[self._index([p[0] + w, p[1], p[2]])],
                                self._fy2i[self._index([p[0], p[1], p[2]])],
                                self._fy2i[self._index([p[0], p[1] + w, p[2]])]
                            ]
                elif self.dim == 3:
                    faces = [
                                self._fx2i[self._index([p[0], p[1], p[2], p[3]])],
                                self._fx2i[self._index([p[0] + w, p[1], p[2], p[3]])],
                                self._fy2i[self._index([p[0], p[1], p[2], p[3]])],
                                self._fy2i[self._index([p[0], p[1] + w, p[2], p[3]])],
                                self._fz2i[self._index([p[0], p[1], p[2], p[3]])],
                                self._fz2i[self._index([p[0], p[1], p[2] + w, p[3]])]
                            ]

                for off, pm, face in zip(offset, PM, faces):
                    I += [ii]
                    J += [face + off]
                    V += [pm]

            D = sp.csr_matrix((V, (I, J)), shape=(self.nC, self.ntF))
            R = self._deflationMatrix('F', asOnes=True)
            VOL = self.vol
            if self.dim == 2:
                S = np.r_[self._areaFxFull, self._areaFyFull]
            elif self.dim == 3:
                S = np.r_[self._areaFxFull, self._areaFyFull, self._areaFzFull]
            self._faceDiv = utils.sdiag(1.0/VOL)*D*utils.sdiag(S)*R
        return self._faceDiv

    @property
    def cellGradStencil(self):
        if getattr(self, '_cellGradStencil', None) is None:
            self.number()

            # TODO: Preallocate!
            I, J, V = [], [], []
            PM = [-1, 1]*self.dim  # plus / minus

            # TODO total number of faces?
            offset = [0]*2 + [self.ntFx]*2 + [self.ntFx+self.ntFy]*2

            for ii, ind in enumerate(self._sortedCells):

                p = self._pointer(ind)
                w = self._levelWidth(p[-1])

                if self.dim == 2:
                    faces = [
                             self._fx2i[self._index([p[0], p[1], p[2]])],
                             self._fx2i[self._index([p[0] + w, p[1], p[2]])],
                             self._fy2i[self._index([p[0], p[1], p[2]])],
                             self._fy2i[self._index([p[0], p[1] + w, p[2]])]
                            ]
                elif self.dim == 3:
                    faces = [
                             self._fx2i[self._index([p[0], p[1], p[2], p[3]])],
                             self._fx2i[self._index([p[0] + w, p[1], p[2], p[3]])],
                             self._fy2i[self._index([p[0], p[1], p[2], p[3]])],
                             self._fy2i[self._index([p[0], p[1] + w, p[2], p[3]])],
                             self._fz2i[self._index([p[0], p[1], p[2], p[3]])],
                             self._fz2i[self._index([p[0], p[1], p[2] + w, p[3]])]
                            ]

                for off, pm, face in zip(offset, PM, faces):
                    I += [ii]
                    J += [face + off]
                    V += [pm]

            D = sp.csr_matrix((V, (I, J)), shape=(self.nC, self.ntF))
<<<<<<< HEAD
            R = self._deflationMatrix('F')
=======
            R = self._deflationMatrix('F', large=True)
>>>>>>> 27b256d8
            # VOL = self.vol
            # if self.dim == 2:
            #     S = np.r_[self._areaFxFull, self._areaFyFull]
            # elif self.dim == 3:
            #     S = np.r_[self._areaFxFull, self._areaFyFull, self._areaFzFull]
            self._cellGradStencil = (D*R).T
        return self._cellGradStencil

    def _cellGradxStencil(self):
        self.number()
        # if self.dim == 2:
        #     S = sp.hstack([sp.identity(self.ntFx),
        #                    sp.csr_matrix((self.ntFx, self.ntFy))])

        # elif self.dim == 3:
        #     S = sp.hstack([sp.identity(self.ntFx),
        #                    sp.csr_matrix((self.ntFx, self.ntFy)),
        #                    sp.csr_matrix((self.ntFx, self.ntFz))])

        # G1 = (self._deflationMatrix('Fx', large=True).T * S *
        #       (self._deflationMatrix('F', large=True) *
        #        self.cellGradStencil))

        faceParent = dict()
        theHang = self._hangingFx
        for key in theHang.keys():
            if not theHang[key][0][0] in faceParent.keys():
                faceParent[theHang[key][0][0]] = [key]
            else:
                faceParent[theHang[key][0][0]] += [key]

        I, J, V = [], [], []
        PM = [-1, 1]#*mesh.dim  # plus / minus

        for ii, ind in enumerate(self._sortedCells):

            p = self._pointer(ind)
        #     w = self._levelWidth(p[-1])

            if self.dim == 2:
                cells = self._getNextCell(self._index([p[0], p[1], p[2]]), direction=0)
            elif self.dim == 3:
                cells = self._getNextCell(self._index([p[0], p[1], p[2], p[3]]), direction=0)

            if cells:
                if isinstance(cells, int):
                    cells = [cells]

                for cell in cells:

                    pN = self._pointer(cell)

                    if pN[-1] < p[-1]:
                        if self.dim == 2:
                            hangs = faceParent[self._fx2i[self._index([pN[0], pN[1], pN[2]])]]
                            count = int(np.abs((p[1] - pN[1]) % 2))

                        elif self.dim == 3:
                            hangs = faceParent[self._fx2i[self._index([pN[0],
                                                                        pN[1], pN[2], pN[3]])]]
                            count = int(np.abs((p[1] - pN[1]) % 2))
                            count += int(2*np.abs((p[2] - pN[2]) % 2))
                        face = hangs[count]
                    else:
                        if self.dim == 2:
                            face = self._fx2i[self._index([pN[0], pN[1], pN[2]])]
                        elif self.dim == 3:
                            face = self._fx2i[self._index([pN[0], pN[1], pN[2], pN[3]])]

                    I += [face]*2
                    J += [self._cc2i[ind], self._cc2i[cell]]
                    V += PM

        G1 = sp.csr_matrix((V, (I, J)), shape=(self.ntFx, self.nC))

        return G1

    def _cellGradyStencil(self):
        self.number()
        # if self.dim == 2:
        #     S = sp.hstack([sp.csr_matrix((self.ntFy, self.ntFx)),
        #                    sp.identity(self.ntFy)])

        # elif self.dim == 3:
        #     S = sp.hstack([sp.csr_matrix((self.ntFy, self.ntFx)),
        #                    sp.identity(self.ntFy),
        #                    sp.csr_matrix((self.ntFy, self.ntFz))])

        # G2 = (self._deflationMatrix('Fy', large=True).T * S *
        #       (self._deflationMatrix('F', large=True) *
        #        self.cellGradStencil))

        faceParent = dict()
        theHang = self._hangingFy
        for key in theHang.keys():
            if not theHang[key][0][0] in faceParent.keys():
                faceParent[theHang[key][0][0]] = [key]
            else:
                faceParent[theHang[key][0][0]] += [key]

        I, J, V = [], [], []
        PM = [-1, 1]#*mesh.dim  # plus / minus

        for ii, ind in enumerate(self._sortedCells):

            p = self._pointer(ind)
        #     w = self._levelWidth(p[-1])

            if self.dim == 2:
                cells = self._getNextCell(self._index([p[0], p[1], p[2]]), direction=1)
            elif self.dim == 3:
                cells = self._getNextCell(self._index([p[0], p[1], p[2], p[3]]), direction=1)

            if cells:
                if isinstance(cells, int):
                    cells = [cells]

                for cell in cells:

                    pN = self._pointer(cell)

                    if pN[-1] < p[-1]:
                        if self.dim == 2:
                            hangs = faceParent[self._fy2i[self._index([pN[0], pN[1], pN[2]])]]
                            count = int(np.abs((p[0] - pN[0]) % 2))

                        elif self.dim == 3:
                            hangs = faceParent[self._fy2i[self._index([pN[0],
                                                                        pN[1], pN[2], pN[3]])]]
                            count = int(np.abs((p[0] - pN[0]) % 2))
                            count += int(2*np.abs((p[2] - pN[2]) % 2))
                        face = hangs[count]
                    else:
                        if self.dim == 2:
                            face = self._fy2i[self._index([pN[0], pN[1], pN[2]])]
                        elif self.dim == 3:
                            face = self._fy2i[self._index([pN[0], pN[1], pN[2], pN[3]])]

                    I += [face]*2
                    J += [self._cc2i[ind], self._cc2i[cell]]
                    V += PM

        G2 = sp.csr_matrix((V, (I, J)), shape=(self.ntFy, self.nC))

        return G2

    def _cellGradzStencil(self):
        self.number()
        assert self.dim == 3, 'cellGradzStencil only possible for TreeMesh 3D'

        # S = sp.hstack([sp.csr_matrix((self.ntFz, self.ntFx)),
        #                sp.csr_matrix((self.ntFz, self.ntFy)),
        #                sp.identity(self.ntFz)])

        # G3 = (self._deflationMatrix('Fz', large=True).T * S *
        #       (self._deflationMatrix('F', large=True) *
        #        self.cellGradStencil))

        faceParent = dict()
        theHang = self._hangingFz
        for key in theHang.keys():
            if not theHang[key][0][0] in faceParent.keys():
                faceParent[theHang[key][0][0]] = [key]
            else:
                faceParent[theHang[key][0][0]] += [key]

        I, J, V = [], [], []
        PM = [-1, 1]#*mesh.dim  # plus / minus

        for ii, ind in enumerate(self._sortedCells):

            p = self._pointer(ind)
        #     w = self._levelWidth(p[-1])

            cells = self._getNextCell(self._index([p[0], p[1], p[2], p[3]]), direction=2)

            if cells:
                if isinstance(cells, int):
                    cells = [cells]

                for cell in cells:

                    pN = self._pointer(cell)

                    if pN[-1] < p[-1]:
                        hangs = faceParent[self._fz2i[self._index([pN[0],
                                                                    pN[1], pN[2], pN[3]])]]
                        count = int(np.abs((p[0] - pN[0]) % 2))
                        count += int(2*np.abs((p[1] - pN[1]) % 2))
                        face = hangs[count]
                    else:
                        face = self._fz2i[self._index([pN[0], pN[1], pN[2], pN[3]])]

                    I += [face]*2
                    J += [self._cc2i[ind], self._cc2i[cell]]
                    V += PM

        G3 = sp.csr_matrix((V, (I, J)), shape=(self.ntFz, self.nC))

        return G3

    @property
    def edgeCurl(self):
        """Construct the 3D curl operator."""
        assert self.dim > 2, "Edge Curl only programed for 3D."

        if getattr(self, '_edgeCurl', None) is None:
            self.number()
            # TODO: Preallocate!
            I, J, V = [], [], []
            faceOffset = 0
            offset = [self.ntEx]*2 + [self.ntEx+self.ntEy]*2
            PM = [1, -1, -1, 1]
            for ii, fx in enumerate(sorted(self._facesX)):

                p = self._pointer(fx)
                w = self._levelWidth(p[-1])

                edges = [
                            self._ey2i[self._index([p[0], p[1], p[2], p[3]])],
                            self._ey2i[self._index([p[0], p[1], p[2] + w, p[3]])],
                            self._ez2i[self._index([p[0], p[1], p[2], p[3]])],
                            self._ez2i[self._index([p[0], p[1] + w, p[2], p[3]])],
                        ]

                for off, pm, edge in zip(offset, PM, edges):
                    I += [ii + faceOffset]
                    J += [edge + off]
                    V += [pm]

            faceOffset = self.ntFx
            offset = [0]*2 + [self.ntEx+self.ntEy]*2
            PM = [-1, 1, 1, -1]
            for ii, fy in enumerate(sorted(self._facesY)):

                p = self._pointer(fy)
                w = self._levelWidth(p[-1])

                edges = [
                            self._ex2i[self._index([p[0], p[1], p[2], p[3]])],
                            self._ex2i[self._index([p[0], p[1], p[2] + w, p[3]])],
                            self._ez2i[self._index([p[0], p[1], p[2], p[3]])],
                            self._ez2i[self._index([p[0] + w, p[1], p[2], p[3]])],
                        ]

                for off, pm, edge in zip(offset, PM, edges):
                    I += [ii + faceOffset]
                    J += [edge + off]
                    V += [pm]

            faceOffset = self.ntFx + self.ntFy
            offset = [0]*2 + [self.ntEx]*2
            PM = [1, -1, -1, 1]
            for ii, fz in enumerate(sorted(self._facesZ)):

                p = self._pointer(fz)
                w = self._levelWidth(p[-1])

                edges = [
                            self._ex2i[self._index([p[0], p[1], p[2], p[3]])],
                            self._ex2i[self._index([p[0], p[1] + w,
                                                    p[2], p[3]])],
                            self._ey2i[self._index([p[0], p[1], p[2], p[3]])],
                            self._ey2i[self._index([p[0] + w, p[1],
                                                    p[2], p[3]])],
                        ]

                for off, pm, edge in zip(offset, PM, edges):
                    I += [ii + faceOffset]
                    J += [edge + off]
                    V += [pm]

            Rf = self._deflationMatrix('F', withHanging=True, asOnes=False)
            Re = self._deflationMatrix('E')

            Rf_ave = utils.sdiag(1./Rf.sum(axis=0)) * Rf.T

            C = sp.csr_matrix((V, (I, J)), shape=(self.ntF, self.ntE))
            S = np.r_[self._areaFxFull, self._areaFyFull, self._areaFzFull]
            L = np.r_[self._edgeExFull, self._edgeEyFull, self._edgeEzFull]
            self._edgeCurl = Rf_ave*utils.sdiag(1.0/S)*C*utils.sdiag(L)*Re
        return self._edgeCurl

    @property
    def nodalGrad(self):
        if getattr(self, '_nodalGrad', None) is None:
            self.number()
            # TODO: Preallocate!
            I, J, V = [], [], []
            # kinda a hack for the 2D gradient
            # because edges are not stored
            edgesX = self._facesY if self.dim == 2 else self._edgesX
            offset = 0
            for ex in edgesX:
                p = self._pointer(ex)
                w = self._levelWidth(p[-1])
                if self.dim == 2:
                    I += [self._fy2i[ex] + offset]*2
                    nodePlus = self._index([p[0] + w, p[1], p[2]])
                elif self.dim == 3:
                    I += [self._ex2i[ex] + offset]*2
                    nodePlus = self._index([p[0] + w, p[1], p[2], p[3]])
                J += [self._n2i[ex], self._n2i[nodePlus]]
                V += [-1, 1]

            edgesY = self._facesX if self.dim == 2 else self._edgesY
            offset = self.ntFy if self.dim == 2 else self.ntEx
            for ey in edgesY:
                p = self._pointer(ey)
                w = self._levelWidth(p[-1])
                if self.dim == 2:
                    I += [self._fx2i[ey] + offset]*2
                    nodePlus = self._index([p[0], p[1] + w, p[2]])
                elif self.dim == 3:
                    I += [self._ey2i[ey] + offset]*2
                    nodePlus = self._index([p[0], p[1] + w, p[2], p[3]])
                J += [self._n2i[ey], self._n2i[nodePlus]]
                V += [-1, 1]
            if self.dim == 3:

                edgesZ = self._edgesZ
                offset = self.ntEx + self.ntEy
                for ez in edgesZ:
                    p = self._pointer(ez)
                    w = self._levelWidth(p[-1])
                    I += [self._ez2i[ez] + offset]*2
                    nodePlus = self._index([p[0], p[1], p[2] + w, p[3]])
                    J += [self._n2i[ez], self._n2i[nodePlus]]
                    V += [-1, 1]

            G = sp.csr_matrix((V, (I, J)), shape=(self.ntE, self.ntN))
            if self.dim == 2:
                L = np.r_[self._areaFyFull, self._areaFxFull]
            elif self.dim == 3:
                L = np.r_[self._edgeExFull, self._edgeEyFull, self._edgeEzFull]

            Rn = self._deflationMatrix('N')
            Re = self._deflationMatrix('E', withHanging=True, asOnes=False)

            Re_ave = utils.sdiag(1./Re.sum(axis=0)) * Re.T

            self._nodalGrad = Re_ave*utils.sdiag(1/L)*G*Rn
        return self._nodalGrad

    @property
    def aveEx2CC(self):
        if getattr(self, '_aveEx2CC', None) is None:
            I, J, V = [], [], []

            if self.dim == 2:
                raise Exception('aveEx2CC not implemented in 2D')

            if self.dim == 3:
                PM = [1./4.]*4

                for ii, ind in enumerate(self._sortedCells):
                    p = self._pointer(ind)
                    w = self._levelWidth(p[-1])

                    edgesx = [
                                self._ex2i[self._index([p[0], p[1],
                                                        p[2], p[3]])],
                                self._ex2i[self._index([p[0], p[1] + w,
                                                        p[2], p[3]])],
                                self._ex2i[self._index([p[0], p[1],
                                                        p[2] + w, p[3]])],
                                self._ex2i[self._index([p[0], p[1] + w,
                                                        p[2] + w, p[3]])],
                            ]

                    for pm, edge in zip(PM, edgesx):
                        I += [ii]
                        J += [edge]
                        V += [pm]

            Av = sp.csr_matrix((V, (I, J)), shape=(self.nC, self.ntEx))
            Re = self._deflationMatrix('Ex', asOnes=False, withHanging=True)

            self._aveEx2CC = Av*Re
        return self._aveEx2CC

    @property
    def aveEy2CC(self):
        "Construct the averaging operator on cell edges to cell centers."
        if getattr(self, '_aveEy2CC', None) is None:
            I, J, V = [], [], []

            if self.dim == 2:
                raise NotImplementedError('aveEy2CC not implemented in 2D')

            if self.dim == 3:
                PM = [1./4.]*4  # plus / plus

                for ii, ind in enumerate(self._sortedCells):
                    p = self._pointer(ind)
                    w = self._levelWidth(p[-1])

                    edgesy = [
                                self._ey2i[self._index([p[0], p[1],
                                                        p[2], p[3]])],
                                self._ey2i[self._index([p[0] + w, p[1],
                                                        p[2], p[3]])],
                                self._ey2i[self._index([p[0], p[1],
                                                        p[2] + w, p[3]])],
                                self._ey2i[self._index([p[0] + w, p[1],
                                                        p[2] + w, p[3]])],
                            ]

                    for pm, edge in zip(PM, edgesy):
                        I += [ii]
                        J += [edge]
                        V += [pm]

            Av = sp.csr_matrix((V, (I, J)), shape=(self.nC, self.ntEy))
            Re = self._deflationMatrix('Ey', asOnes=False, withHanging=True)

            self._aveEy2CC = Av*Re
        return self._aveEy2CC

    @property
    def aveEz2CC(self):
        "Construct the averaging operator on cell edges to cell centers."
        # raise Exception('Not yet implemented!')
        if getattr(self, '_aveEz2CC', None) is None:
            I, J, V = [], [], []

            if self.dim == 2:
                raise Exception('There are no z edges in 2D')

            if self.dim == 3:
                PM = [1./4.]*4  # plus / plus

                for ii, ind in enumerate(self._sortedCells):
                    p = self._pointer(ind)
                    w = self._levelWidth(p[-1])

                    edgesz = [
                                self._ez2i[self._index([p[0], p[1],
                                                        p[2], p[3]])],
                                self._ez2i[self._index([p[0] + w, p[1],
                                                        p[2], p[3]])],
                                self._ez2i[self._index([p[0], p[1] + w,
                                                        p[2], p[3]])],
                                self._ez2i[self._index([p[0] + w, p[1] + w,
                                                        p[2], p[3]])],
                            ]

                    for pm, edge in zip(PM, edgesz):
                        I += [ii]
                        J += [edge]
                        V += [pm]

            Av = sp.csr_matrix((V, (I, J)), shape=(self.nC, self.ntEz))
            Re = self._deflationMatrix('Ez', asOnes=False, withHanging=True)

            self._aveEz2CC = Av*Re

        return self._aveEz2CC

    @property
    def aveE2CC(self):
        "Construct the averaging operator on cell edges to cell centers."
        if getattr(self, '_aveE2CC', None) is None:
            if self.dim == 2:
                raise Exception('aveE2CC not implemented in 2D')
            elif self.dim == 3:
                self._aveE2CC = 1./self.dim*sp.hstack([self.aveEx2CC,
                                                       self.aveEy2CC,
                                                       self.aveEz2CC])
        return self._aveE2CC

    @property
    def aveE2CCV(self):
        "Construct the averaging operator on cell edges to cell centers."
        # raise Exception('Not yet implemented!')
        if getattr(self, '_aveE2CCV', None) is None:
            if self.dim == 2:
                raise Exception('aveE2CC not implemented in 2D')
            elif self.dim == 3:
                self._aveE2CCV = sp.block_diag([self.aveEx2CC,
                                                self.aveEy2CC, self.aveEz2CC])
        return self._aveE2CCV

    @property
    def aveFx2CC(self):
        if getattr(self, '_aveFx2CC', None) is None:

            self.number()

            I, J, V = [], [], []
            PM = [1./2.]*self.dim  # 0.5, 0.5

            for ii, ind in enumerate(self._sortedCells):
                p = self._pointer(ind)
                w = self._levelWidth(p[-1])

                if self.dim == 2:
                    facesx = [
                                self._fx2i[self._index([p[0], p[1],
                                                        p[2]])],
                                self._fx2i[self._index([p[0] + w, p[1],
                                                        p[2]])],
                            ]

                elif self.dim == 3:
                    facesx = [
                                self._fx2i[self._index([p[0], p[1],
                                                        p[2], p[3]])],
                                self._fx2i[self._index([p[0] + w, p[1],
                                                        p[2], p[3]])],
                            ]

                for pm, face in zip(PM, facesx):
                    I += [ii]
                    J += [face]
                    V += [pm]

            Av = sp.csr_matrix((V, (I, J)), shape=(self.nC, self.ntFx))
            Rf = self._deflationMatrix('Fx', asOnes=True, withHanging=True)

            self._aveFx2CC = Av*Rf
        return self._aveFx2CC

    @property
    def aveFy2CC(self):
        if getattr(self, '_aveFy2CC', None) is None:

            self.number()

            I, J, V = [], [], []
            PM = [1./2.]*self.dim  # 0.5, 0.5

            for ii, ind in enumerate(self._sortedCells):
                p = self._pointer(ind)
                w = self._levelWidth(p[-1])

                if self.dim == 2:
                    facesy = [
                                self._fy2i[self._index([p[0], p[1],
                                                       p[2]])],
                                self._fy2i[self._index([p[0], p[1] + w,
                                                       p[2]])],
                            ]
                elif self.dim == 3:
                    facesy = [
                                self._fy2i[self._index([p[0], p[1],
                                                       p[2], p[3]])],
                                self._fy2i[self._index([p[0], p[1] + w,
                                                       p[2], p[3]])],
                            ]

                for pm, face in zip(PM, facesy):
                    I += [ii]
                    J += [face]
                    V += [pm]

            Av = sp.csr_matrix((V, (I, J)), shape=(self.nC, self.ntFy))
            Rf = self._deflationMatrix('Fy', asOnes=True, withHanging=True)

            self._aveFy2CC = Av*Rf
        return self._aveFy2CC

    @property
    def aveFz2CC(self):
        if getattr(self, '_aveFz2CC', None) is None:

            self.number()

            I, J, V = [], [], []
            PM = [1./2.]*self.dim  # 0.5, 0.5

            for ii, ind in enumerate(self._sortedCells):
                p = self._pointer(ind)
                w = self._levelWidth(p[-1])

                if self.dim == 2:
                    raise Exception('There are no z-faces in 2D')
                elif self.dim == 3:
                    facesz = [
                                self._fz2i[self._index([p[0], p[1],
                                                       p[2], p[3]])],
                                self._fz2i[self._index([p[0], p[1],
                                                       p[2] + w, p[3]])],
                            ]

                for pm, face in zip(PM, facesz):
                    I += [ii]
                    J += [face]
                    V += [pm]

            Av = sp.csr_matrix((V, (I, J)), shape=(self.nC, self.ntFz))
            Rf = self._deflationMatrix('Fz', asOnes=True, withHanging=True)
            self._aveFz2CC = Av*Rf
        return self._aveFz2CC

    @property
    def aveF2CC(self):
        "Construct the averaging operator on cell faces to cell centers."
        if getattr(self, '_aveF2CC', None) is None:
            if self.dim == 2:
                self._aveF2CC = 1./self.dim*sp.hstack([self.aveFx2CC,
                                                       self.aveFy2CC]).tocsr()
            elif self.dim == 3:
                self._aveF2CC = 1./self.dim*sp.hstack([self.aveFx2CC,
                                                       self.aveFy2CC,
                                                       self.aveFz2CC]).tocsr()
        return self._aveF2CC

    @property
    def aveF2CCV(self):
        "Construct the averaging operator on cell faces to cell centers."
        if getattr(self, '_aveF2CCV', None) is None:
            if self.dim == 2:
                self._aveF2CCV = sp.block_diag([self.aveFx2CC,
                                                self.aveFy2CC]).tocsr()
            elif self.dim == 3:
                self._aveF2CCV = sp.block_diag([self.aveFx2CC,
                                                self.aveFy2CC,
                                                self.aveFz2CC]).tocsr()
        return self._aveF2CCV

    @property
    def aveN2CC(self):
        if getattr(self, '_aveN2CC', None) is None:
            I, J, V = [], [], []
            PM = [1./2.**self.dim] * 2**self.dim

            for ii, ind in enumerate(self._sortedCells):
                p = self._pointer(ind)
                w = self._levelWidth(p[-1])

                if self.dim == 2:
                    nodes = [
                                self._n2i[self._index([p[0], p[1],
                                                       p[2]])],
                                self._n2i[self._index([p[0] + w, p[1],
                                                       p[2]])],
                                self._n2i[self._index([p[0], p[1] + w,
                                                       p[2]])],
                                self._n2i[self._index([p[0] + w, p[1] + w,
                                                       p[2]])],
                            ]

                if self.dim == 3:
                    nodes = [
                                self._n2i[self._index([p[0], p[1],
                                                       p[2], p[3]])],
                                self._n2i[self._index([p[0] + w, p[1],
                                                       p[2], p[3]])],
                                self._n2i[self._index([p[0], p[1] + w,
                                                       p[2], p[3]])],
                                self._n2i[self._index([p[0] + w, p[1] + w,
                                                       p[2], p[3]])],
                                self._n2i[self._index([p[0], p[1],
                                                       p[2] + w, p[3]])],
                                self._n2i[self._index([p[0] + w, p[1],
                                                       p[2] + w, p[3]])],
                                self._n2i[self._index([p[0], p[1] + w,
                                                       p[2] + w, p[3]])],
                                self._n2i[self._index([p[0] + w, p[1] + w,
                                                       p[2] + w, p[3]])],
                            ]

                for pm, node in zip(PM, nodes):
                    I += [ii]
                    J += [node]
                    V += [pm]

            Av = sp.csr_matrix((V, (I, J)), shape=(self.nC, self.ntN))
            Re = self._deflationMatrix('N', asOnes=False, withHanging=True)

            self._aveN2CC = Av*Re
        return self._aveN2CC

    def aveCC2Fx(self):
        if getattr(self, '_aveCC2Fx', None) is None:
            self.number()

            faceParent = dict()
            theHang = self._hangingFx
            for key in theHang.keys():
                if not theHang[key][0][0] in faceParent.keys():
                    faceParent[theHang[key][0][0]] = [key]
                else:
                    faceParent[theHang[key][0][0]] += [key]

            I, J, V = [], [], []
            PM = [0.5, 0.5]#*mesh.dim  # plus / minus

            for ii, ind in enumerate(self._sortedCells):

                p = self._pointer(ind)
            #     w = self._levelWidth(p[-1])

                if self.dim == 2:
                    cells = self._getNextCell(self._index([p[0], p[1], p[2]]), direction=0)
                elif self.dim == 3:
                    cells = self._getNextCell(self._index([p[0], p[1], p[2], p[3]]), direction=0)

                if cells:
                    if isinstance(cells, int):
                        cells = [cells]

                    for cell in cells:

                        pN = self._pointer(cell)

                        if pN[-1] < p[-1]:
                            if self.dim == 2:
                                hangs = faceParent[self._fx2i[self._index([pN[0], pN[1], pN[2]])]]
                                count = int(np.abs((p[1] - pN[1]) % 2))

                            elif self.dim == 3:
                                hangs = faceParent[self._fx2i[self._index([pN[0],
                                                                            pN[1], pN[2], pN[3]])]]
                                count = int(np.abs((p[1] - pN[1]) % 2))
                                count += int(2*np.abs((p[2] - pN[2]) % 2))
                            face = hangs[count]
                        else:
                            if self.dim == 2:
                                face = self._fx2i[self._index([pN[0], pN[1], pN[2]])]
                            elif self.dim == 3:
                                face = self._fx2i[self._index([pN[0], pN[1], pN[2], pN[3]])]

                        I += [face]*2
                        J += [self._cc2i[ind], self._cc2i[cell]]
                        V += PM

            self._aveCC2Fx = sp.csr_matrix((V, (I, J)), shape=(self.ntFx, self.nC))
        # self._aveCC2Fx = aveCC2Fx * utils.sdiag(1./aveCC2Fx.sum(0))

        return self._aveCC2Fx

    def aveCC2Fy(self):
        if getattr(self, '_aveCC2Fy', None) is None:
            self.number()

            faceParent = dict()
            theHang = self._hangingFy
            for key in theHang.keys():
                if not theHang[key][0][0] in faceParent.keys():
                    faceParent[theHang[key][0][0]] = [key]
                else:
                    faceParent[theHang[key][0][0]] += [key]
            I, J, V = [], [], []
            PM = [0.5, 0.5]#*mesh.dim  # plus / minus

            for ii, ind in enumerate(self._sortedCells):

                p = self._pointer(ind)
            #     w = self._levelWidth(p[-1])

                if self.dim == 2:
                    cells = self._getNextCell(self._index([p[0], p[1], p[2]]), direction=1)
                elif self.dim == 3:
                    cells = self._getNextCell(self._index([p[0], p[1], p[2], p[3]]), direction=1)

                if cells:
                    if isinstance(cells, int):
                        cells = [cells]

                    for cell in cells:

                        pN = self._pointer(cell)

                        if pN[-1] < p[-1]:
                            if self.dim == 2:
                                hangs = faceParent[self._fy2i[self._index([pN[0], pN[1], pN[2]])]]
                                count = int(np.abs((p[0] - pN[0]) % 2))

                            elif self.dim == 3:
                                hangs = faceParent[self._fy2i[self._index([pN[0],
                                                                            pN[1], pN[2], pN[3]])]]
                                count = int(np.abs((p[0] - pN[0]) % 2))
                                count += int(2*np.abs((p[3] - pN[3]) % 2))
                            face = hangs[count]
                        else:
                            if self.dim == 2:
                                face = self._fy2i[self._index([pN[0], pN[1], pN[2]])]
                            elif self.dim == 3:
                                face = self._fy2i[self._index([pN[0], pN[1], pN[2], pN[3]])]

                        I += [face]*2
                        J += [self._cc2i[ind], self._cc2i[cell]]
                        V += PM

            self._aveCC2Fy = sp.csr_matrix((V, (I, J)), shape=(self.ntFy, self.nC))
        # self._aveCC2Fy = aveCC2Fy * utils.sdiag(1./aveCC2Fy.sum(0))

        return self._aveCC2Fy

    def aveCC2Fz(self):
        if getattr(self, '_aveCC2Fz', None) is None:
            faceParent = dict()
            theHang = self._hangingFz
            for key in theHang.keys():
                if not theHang[key][0][0] in faceParent.keys():
                    faceParent[theHang[key][0][0]] = [key]
                else:
                    faceParent[theHang[key][0][0]] += [key]

            I, J, V = [], [], []
            PM = [0.5, 0.5]#*mesh.dim  # plus / minus

            for ii, ind in enumerate(self._sortedCells):

                p = self._pointer(ind)
            #     w = self._levelWidth(p[-1])

                cells = self._getNextCell(self._index([p[0], p[1], p[2], p[3]]), direction=2)

                if cells:
                    if isinstance(cells, int):
                        cells = [cells]

                    for cell in cells:

                        pN = self._pointer(cell)

                        if pN[-1] < p[-1]:
                            hangs = faceParent[self._fz2i[self._index([pN[0],
                                                                        pN[1], pN[2], pN[3]])]]
                            count = int(np.abs((p[0] - pN[0]) % 2))
                            count += int(2*np.abs((p[1] - pN[1]) % 2))
                            face = hangs[count]
                        else:
                            face = self._fz2i[self._index([pN[0], pN[1], pN[2], pN[3]])]

                        I += [face]*2
                        J += [self._cc2i[ind], self._cc2i[cell]]
                        V += PM

            self._aveCC2Fz = sp.csr_matrix((V, (I, J)), shape=(self.ntFz, self.nC))
        # self._aveCC2Fz = aveCC2Fz * utils.sdiag(1./aveCC2Fz.sum(0))

        return self._aveCC2Fz

    def _getFaceP(self, xFace, yFace, zFace):
        ind1, ind2, ind3 = [], [], []
        for ind in self._sortedCells:
            p = self._pointer(ind)
            w = self._levelWidth(p[-1])

            posX = 0 if xFace == 'fXm' else w
            posY = 0 if yFace == 'fYm' else w
            if self.dim == 3:
                posZ = 0 if zFace == 'fZm' else w

            ind1.append(self._fx2i[self._index([p[0] + posX, p[1]] + p[2:])])
            ind2.append(self._fy2i[self._index([p[0], p[1] + posY] + p[2:])] +
                        self.ntFx)
            if self.dim == 3:
                ind3.append(self._fz2i[self._index([p[0], p[1], p[2] + posZ,
                                                    p[3]])] +
                            self.ntFx + self.ntFy)

        if self.dim == 2:
            IND = np.r_[ind1, ind2]
        if self.dim == 3:
            IND = np.r_[ind1, ind2, ind3]

        PXXX = sp.coo_matrix((np.ones(self.dim*self.nC),
                             (range(self.dim*self.nC), IND)),
                             shape=(self.dim*self.nC, self.ntF)).tocsr()

        Rf = self._deflationMatrix('F', withHanging=True, asOnes=True)

        return PXXX * Rf

    def _getFacePxx(self):
        self.number()

        def Pxx(xFace, yFace):
            return self._getFaceP(xFace, yFace, None)
        return Pxx

    def _getFacePxxx(self):
        self.number()

        def Pxxx(xFace, yFace, zFace):
            return self._getFaceP(xFace, yFace, zFace)
        return Pxxx

    def _getEdgeP(self, xEdge, yEdge, zEdge):
        if self.dim == 2:
            # this should be a reordering of the face inner product?
            raise Exception('Not implemented')

        ind1, ind2, ind3 = [], [], []
        for ind in self._sortedCells:
            p = self._pointer(ind)
            w = self._levelWidth(p[-1])

            posX = [0, 0] if xEdge == 'eX0' else [w, 0] if xEdge == 'eX1' else [0, w] if xEdge == 'eX2' else [w, w]
            posY = [0, 0] if yEdge == 'eY0' else [w, 0] if yEdge == 'eY1' else [0, w] if yEdge == 'eY2' else [w, w]
            posZ = [0, 0] if zEdge == 'eZ0' else [w, 0] if zEdge == 'eZ1' else [0, w] if zEdge == 'eZ2' else [w, w]

            ind1.append(self._ex2i[self._index([p[0], p[1] + posX[0],
                                                p[2] + posX[1], p[3]])])
            ind2.append(self._ey2i[self._index([p[0] + posY[0], p[1],
                                                p[2] + posY[1], p[3]])] +
                        self.ntEx)
            ind3.append(self._ez2i[self._index([p[0] + posZ[0], p[1] + posZ[1],
                                                p[2], p[3]])] + self.ntEx +
                        self.ntEy)

        IND = np.r_[ind1, ind2, ind3]

        PXXX = sp.coo_matrix((np.ones(self.dim*self.nC),
                             (range(self.dim*self.nC), IND)),
                             shape=(self.dim*self.nC, self.ntE)).tocsr()

        Re = self._deflationMatrix('E')

        return PXXX * Re

    def _getEdgePxx(self):
        raise Exception('Not implemented') # this should be a reordering of the face inner product?

    def _getEdgePxxx(self):
        self.number()
        def Pxxx(xEdge, yEdge, zEdge):
            return self._getEdgeP(xEdge, yEdge, zEdge)
        return Pxxx

    def point2index(self, locs):
        locs = utils.asArray_N_x_Dim(locs, self.dim)

        TOL = 1e-10

        Nx = self.vectorNx
        Ny = self.vectorNy
        Nz = self.vectorNz

        pointers = list(range(self.dim))
        Nx = np.r_[Nx[0] - TOL, Nx[1:-1], Nx[-1] + TOL]
        pointers[0] = np.searchsorted(Nx, locs[:, 0])
        Ny = np.r_[Ny[0] - TOL, Ny[1:-1], Ny[-1] + TOL]
        pointers[1] = np.searchsorted(Ny, locs[:, 1])
        if self.dim == 3:
            Nz = np.r_[Nz[0] - TOL, Nz[1:-1], Nz[-1] + TOL]
            pointers[2] = np.searchsorted(Nz, locs[:, 2])

        if np.any([np.any(P == len(N)) or np.any(P == 0) for P, N in zip(pointers, [Nx, Ny, Nz])]):
            raise Exception('There are points outside of the mesh.')

        out = []
        for pointer in zip(*pointers):
            for level in range(self.levels+1):
                width = self._levelWidth(level)
                testPointer = [((p-1)//width)*width for p in pointer] + [level]
                test = self._index(testPointer)
                if test in self:
                    out += [test]
                    break
        return out

    def getInterpolationMat(self, locs, locType, zerosOutside=False):
        """ Produces interpolation matrix

        :param numpy.ndarray locs: Location of points to interpolate to
        :param str locType: What to interpolate (see below)
        :rtype: scipy.sparse.csr_matrix
        :return: M, the interpolation matrix

        locType can be::

            'Ex'    -> x-component of field defined on edges
            'Ey'    -> y-component of field defined on edges
            'Ez'    -> z-component of field defined on edges
            'Fx'    -> x-component of field defined on faces
            'Fy'    -> y-component of field defined on faces
            'Fz'    -> z-component of field defined on faces
            'N'     -> scalar field defined on nodes
            'CC'    -> scalar field defined on cell centers
        """
        if 'E' in locType and self.dim == 2: raise Exception('Interpolation for edges is not supported in 2D.')
        locs = utils.asArray_N_x_Dim(locs, self.dim)

        TOL = 1e-10
        self.number()

        cells = self.point2index(locs)
        I, J, V = [], [], []
        numberer = getattr(self, '_'+locType.lower()+'2i')

        if zerosOutside is False:
            assert np.all(self.isInside(locs)), "Points outside of mesh"
        else:
            indZeros = np.logical_not(self.isInside(locs))
            locs[indZeros, :] = np.array([v.mean() for v in self.getTensor('CC')])

        if locType in ['Fx', 'Fy', 'Fz', 'Ex', 'Ey', 'Ez']:
            ind = {'x': 0, 'y':1, 'z':2}[locType[1]]
            assert self.dim >= ind, 'mesh is not high enough dimension.'
            antiInd = {'x':[1, 2], 'y':[0, 2], 'z':[0, 1]}[locType[1]][:self.dim-1]
            nF_nE = self.vntF if 'F' in locType else self.vntE
            components = [utils.spzeros(locs.shape[0], n) for n in nF_nE]

            for ii, cell in enumerate(cells):
                loc = locs[ii,:]
                p = self._asPointer(cell)
                h, n = self._cellH(p), self._cellN(p)
                w = self._levelWidth(p[-1])
                if 'E' in locType:
                    iLocs, weights = utils.interputils._interpmat2D(np.array([(loc-n-self.x0)[antiInd]]),np.r_[0.,h[antiInd[0]]+TOL],np.r_[0.,h[antiInd[1]]+TOL])
                    newJ = [numberer[self._index([__+w*iLocs[IND][0] if _ == antiInd[0] else __+w*iLocs[IND][1] if _ == antiInd[1] else __ for _, __ in enumerate(p[:-1])] + [p[-1]])] for IND in range(4)] #sorry
                elif 'F' in locType:
                    _, weights = utils.interputils._interpmat1D(np.r_[(loc-n-self.x0)[ind]],np.r_[0.,h[ind]+TOL])
                    plusFace = self._index([__+w if _ == ind else __ for _, __ in enumerate(p[:-1])] + [p[-1]])
                    newJ = [numberer[cell], numberer[plusFace]]
                I += [ii]*len(newJ)
                J += newJ
                V += [weights]

            V = np.hstack(V)
            components[ind] = sp.csr_matrix((V, (I, J)), shape=(locs.shape[0], nF_nE[ind]))
            # remove any zero blocks (hstack complains)
            components = [comp for comp in components if comp.shape[1] > 0]
            Q = sp.hstack(components).tocsr()
            if 'E' in locType:
                R = self._deflationMatrix(locType[0], asOnes=False, withHanging=True)
            else: # faces
                R = self._deflationMatrix(locType[0], asOnes=True, withHanging=True)
        elif locType == 'N':
            for ii, cell in enumerate(cells):
                loc = locs[ii, :]
                p = self._asPointer(cell)
                h, n = self._cellH(p), self._cellN(p)
                w = self._levelWidth(p[-1])

                iLocs, weights = utils.interputils._interpmat3D(np.array([(loc-n-self.x0)]),*[np.r_[0.,h[_]+TOL] for _ in range(3)])
                newJ = [numberer[self._index([__+w*iLocs[IND][_] for _, __ in enumerate(p[:-1])] + [p[-1]])] for IND in range(8)] #sorry

                I += [ii]*len(newJ)
                J += newJ
                V += [weights]

            V = np.hstack(V)
            Q = sp.csr_matrix((V, (I, J)), shape=(locs.shape[0], self.ntN))
            R = self._deflationMatrix('N', withHanging=True)
        elif locType == 'CC':
            for ii, cell in enumerate(cells):
                I += [ii]
                J += [numberer[cell]]
                V += [1.0]

            V = np.hstack(V)
            Q = sp.csr_matrix((V, (I, J)), shape=(locs.shape[0], self.nC))
            R = utils.Identity()
        else:
            raise NotImplementedError('getInterpolationMat: locType=='+locType+' and mesh.dim=='+str(self.dim))

        if zerosOutside:
            Q[indZeros, :] = 0

        return Q * R

    def plotGrid(self, ax=None, showIt=False,
                 grid=True,
                 cells=False, cellLine=False,
                 nodes=False,
                 facesX=False, facesY=False, facesZ=False,
                 edgesX=False, edgesY=False, edgesZ=False):

        import matplotlib.pyplot as plt
        import matplotlib
        from mpl_toolkits.mplot3d import Axes3D
        import matplotlib.colors as colors
        import matplotlib.cm as cmx

        # self.number()
        axOpts = {'projection': '3d'} if self.dim == 3 else {}
        if ax is None:
            ax = plt.subplot(111, **axOpts)
        else:
            assert isinstance(ax, matplotlib.axes.Axes), "ax must be an Axes!"
            fig = ax.figure

        if grid:
            X, Y, Z = [], [], []
            for ind in self._sortedCells:
                p = self._asPointer(ind)
                n = self._cellN(p)
                h = self._cellH(p)
                if self.dim == 2:
                    X += [n[0], n[0] + h[0], n[0] + h[0], n[0], n[0], np.nan]
                    Y += [n[1], n[1], n[1] + h[1], n[1] + h[1], n[1], np.nan]
                elif self.dim == 3:
                    X += [n[0], n[0] + h[0], n[0] + h[0], n[0], n[0], np.nan]*2
                    Y += [n[1], n[1], n[1] + h[1], n[1] + h[1], n[1], np.nan]*2
                    Z += [n[2]]*5+[np.nan]
                    Z += [n[2] + h[2], n[2] + h[2], n[2] + h[2],
                          n[2] + h[2], n[2] + h[2], np.nan]
                    sides = [0, 0], [h[0], 0], [0, h[1]], [h[0], h[1]]
                    for s in sides:
                        X += [n[0] + s[0], n[0] + s[0]]
                        Y += [n[1] + s[1], n[1] + s[1]]
                        Z += [n[2], n[2] + h[2]]

            X += self.x0[0]
            Y += self.x0[1]
            if self.dim == 2:
                ax.plot(X, Y, 'b-')
            elif self.dim == 3:
                Z += self.x0[2]
                ax.plot(X, Y, 'b-', zs=Z)

        if self.dim == 2:
            if cells:
                ax.plot(self.gridCC[:, 0], self.gridCC[:, 1], 'r.')
            if cellLine:
                ax.plot(self.gridCC[:, 0], self.gridCC[:, 1], 'r:')
                ax.plot(self.gridCC[[0, -1], 0], self.gridCC[[0, -1], 1], 'ro')
            if nodes:
                ax.plot(self._gridN[:, 0], self._gridN[:, 1], 'ms')
                ax.plot(self._gridN[list(self._hangingN.keys()), 0],
                        self._gridN[list(self._hangingN.keys()), 1], 'ms',
                        ms=10, mfc='none', mec='m')
            if facesX:
                ax.plot(self._gridFx[:, 0], self._gridFx[:, 1], 'g>')
                ax.plot(self._gridFx[list(self._hangingFx.keys()), 0],
                        self._gridFx[list(self._hangingFx.keys()), 1], 'gs',
                        ms=10, mfc='none', mec='g')
            if facesY:
                ax.plot(self._gridFy[:, 0], self._gridFy[:, 1], 'g^')
                ax.plot(self._gridFy[list(self._hangingFy.keys()), 0],
                        self._gridFy[list(self._hangingFy.keys()), 1], 'gs',
                        ms=10, mfc='none', mec='g')
            ax.set_xlabel('x1')
            ax.set_ylabel('x2')
        elif self.dim == 3:
            if cells:
                ax.plot(self.gridCC[:, 0], self.gridCC[:, 1], 'r.',
                        zs=self.gridCC[:, 2])
            if cellLine:
                ax.plot(self.gridCC[:, 0], self.gridCC[:, 1], 'r:',
                        zs=self.gridCC[:, 2])
                ax.plot(self.gridCC[[0, -1], 0], self.gridCC[[0, -1], 1], 'ro',
                        zs=self.gridCC[[0, -1], 2])

            if nodes:
                ax.plot(self._gridN[:, 0], self._gridN[:, 1], 'ms',
                        zs=self._gridN[:, 2])
                ax.plot(self._gridN[list(self._hangingN.keys()), 0],
                        self._gridN[list(self._hangingN.keys()), 1],
                        'ms', ms=10, mfc='none', mec='m',
                        zs=self._gridN[list(self._hangingN.keys()), 2])
                for key in self._hangingN.keys():
                    for hf in self._hangingN[key]:
                        ind = [key, hf[0]]
                        ax.plot(self._gridN[ind, 0], self._gridN[ind, 1], 'm:',
                                zs=self._gridN[ind, 2])

            if facesX:
                ax.plot(self._gridFx[:, 0], self._gridFx[:, 1], 'g>',
                        zs=self._gridFx[:, 2])
                ax.plot(self._gridFx[list(self._hangingFx.keys()), 0],
                        self._gridFx[list(self._hangingFx.keys()), 1],
                        'gs', ms=10, mfc='none', mec='g',
                        zs=self._gridFx[list(self._hangingFx.keys()), 2])
                for key in self._hangingFx.keys():
                    for hf in self._hangingFx[key]:
                        ind = [key, hf[0]]
                        ax.plot(self._gridFx[ind, 0], self._gridFx[ind, 1],
                                'g:', zs=self._gridFx[ind, 2])

            if facesY:
                ax.plot(self._gridFy[:, 0], self._gridFy[:, 1], 'g^',
                        zs=self._gridFy[:, 2])
                ax.plot(self._gridFy[list(self._hangingFy.keys()), 0],
                        self._gridFy[list(self._hangingFy.keys()), 1],
                        'gs', ms=10, mfc='none', mec='g',
                        zs=self._gridFy[list(self._hangingFy.keys()), 2])
                for key in self._hangingFy.keys():
                    for hf in self._hangingFy[key]:
                        ind = [key, hf[0]]
                        ax.plot(self._gridFy[ind, 0], self._gridFy[ind, 1],
                                'g:', zs=self._gridFy[ind, 2])

            if facesZ:
                ax.plot(self._gridFz[:, 0], self._gridFz[:, 1], 'g^',
                        zs=self._gridFz[:, 2])
                ax.plot(self._gridFz[list(self._hangingFz.keys()), 0],
                        self._gridFz[list(self._hangingFz.keys()), 1],
                        'gs', ms=10, mfc='none', mec='g',
                        zs=self._gridFz[list(self._hangingFz.keys()), 2])
                for key in self._hangingFz.keys():
                    for hf in self._hangingFz[key]:
                        ind = [key, hf[0]]
                        ax.plot(self._gridFz[ind, 0], self._gridFz[ind, 1],
                                'g:', zs=self._gridFz[ind, 2])

            if edgesX:
                ax.plot(self._gridEx[:, 0], self._gridEx[:, 1], 'k>',
                        zs=self._gridEx[:, 2])
                ax.plot(self._gridEx[list(self._hangingEx.keys()), 0],
                        self._gridEx[list(self._hangingEx.keys()), 1],
                        'ks', ms=10, mfc='none', mec='k',
                        zs=self._gridEx[list(self._hangingEx.keys()), 2])
                for key in self._hangingEx.keys():
                    for hf in self._hangingEx[key]:
                        ind = [key, hf[0]]
                        ax.plot(self._gridEx[ind, 0], self._gridEx[ind, 1],
                                'k:', zs=self._gridEx[ind, 2])

            if edgesY:
                ax.plot(self._gridEy[:, 0], self._gridEy[:, 1], 'k<',
                        zs=self._gridEy[:, 2])
                ax.plot(self._gridEy[list(self._hangingEy.keys()), 0],
                        self._gridEy[list(self._hangingEy.keys()), 1],
                        'ks', ms=10, mfc='none', mec='k',
                        zs=self._gridEy[list(self._hangingEy.keys()), 2])
                for key in self._hangingEy.keys():
                    for hf in self._hangingEy[key]:
                        ind = [key, hf[0]]
                        ax.plot(self._gridEy[ind, 0], self._gridEy[ind, 1],
                                'k:', zs=self._gridEy[ind, 2])

            if edgesZ:
                ax.plot(self._gridEz[:, 0], self._gridEz[:, 1], 'k^',
                        zs=self._gridEz[:, 2])
                ax.plot(self._gridEz[list(self._hangingEz.keys()), 0],
                        self._gridEz[list(self._hangingEz.keys()), 1],
                        'ks', ms=10, mfc='none', mec='k',
                        zs=self._gridEz[list(self._hangingEz.keys()), 2])
                for key in self._hangingEz.keys():
                    for hf in self._hangingEz[key]:
                        ind = [key, hf[0]]
                        ax.plot(self._gridEz[ind, 0], self._gridEz[ind, 1],
                                'k:', zs=self._gridEz[ind, 2])
            ax.set_xlabel('x1')
            ax.set_ylabel('x2')
            ax.set_zlabel('x3')
        ax.grid(True)

        if showIt:
            plt.show()

    def plotImage(self, I, ax=None, showIt=False, grid=False, clim=None):
        if self.dim == 3:
            raise Exception('Use plot slice?')

        import matplotlib.pyplot as plt
        import matplotlib
        from mpl_toolkits.mplot3d import Axes3D
        import matplotlib.colors as colors
        import matplotlib.cm as cmx

        if ax is None:
            ax = plt.subplot(111)
        jet = cm = plt.get_cmap('jet')
        cNorm = colors.Normalize(
            vmin=I.min() if clim is None else clim[0],
            vmax=I.max() if clim is None else clim[1])

        scalarMap = cmx.ScalarMappable(norm=cNorm, cmap=jet)
        ax.set_xlim((self.x0[0], self.h[0].sum()))
        ax.set_ylim((self.x0[1], self.h[1].sum()))
        for ii, node in enumerate(self._sortedCells):
            x0, sz = self._cellN(node), self._cellH(node)
            ax.add_patch(plt.Rectangle((x0[0], x0[1]), sz[0], sz[1],
                         facecolor=scalarMap.to_rgba(I[ii]),
                         edgecolor='k' if grid else 'none'))
            # if text: ax.text(self.center[0], self.center[1], self.num)
        # http://stackoverflow.com/questions/8342549/matplotlib-add-colorbar-to-a-sequence-of-line-plots
        scalarMap._A = []
        ax.set_xlabel('x')
        ax.set_ylabel('y')
        if showIt:
            plt.show()
        return [scalarMap]

    def plotSlice(self, v, vType='CC',
                  normal='Z', ind=None, grid=True, view='real',
                  ax=None, clim=None, showIt=False,
                  pcolorOpts=None, streamOpts=None, gridOpts=None):

        if pcolorOpts is None:
            pcolorOpts = {}
        if streamOpts is None:
            streamOpts = {'color': 'k'}
        if gridOpts is None:
            gridOpts = {'color': 'k', 'alpha': 0.5}
        assert vType in ['CC', 'F', 'E']
        assert self.dim == 3

        import matplotlib.pyplot as plt
        import matplotlib
        from mpl_toolkits.mplot3d import Axes3D
        import matplotlib.colors as colors
        import matplotlib.cm as cmx

        #: Size of the sliced dimension
        szSliceDim = len(getattr(self, 'h'+normal.lower()))
        if ind is None:
            ind = int(szSliceDim//2)
        assert type(ind) in integer_types, 'ind must be an integer'
        indLoc = getattr(self, 'vectorCC'+normal.lower())[ind]
        normalInd = {'X': 0, 'Y': 1, 'Z': 2}[normal]
        antiNormalInd = {'X': [1, 2], 'Y': [0, 2], 'Z': [0, 1]}[normal]
        h2d = []
        x2d = []
        if 'X' not in normal:
            h2d.append(self.hx)
            x2d.append(self.x0[0])
        if 'Y' not in normal:
            h2d.append(self.hy)
            x2d.append(self.x0[1])
        if 'Z' not in normal:
            h2d.append(self.hz)
            x2d.append(self.x0[2])
        tM = TensorMesh(h2d, x2d)  #: Temp Mesh

        def getLocs(*args):
            if len(args) == 1:
                grids = (args[0], args[0], args[0])
            else:
                assert len(args) == 3
                grids = args
            one = np.ones((grids[0].shape[0], 1))*indLoc
            if normal == 'X':
                return np.hstack((one, grids[0][:, [0]], grids[1][:, [1]]))
            if normal == 'Y':
                return np.hstack((grids[0][:, [0]], one, grids[1][:, [1]]))
            if normal == 'Z':
                return np.hstack((grids[0][:, [0]], grids[1][:, [1]], one))

        def doSlice(v):
            if vType == 'CC':
                P = self.getInterpolationMat(getLocs(tM.gridCC), 'CC')
            elif vType in ['F', 'E']:
                Ps = []
                gridX = getLocs(getattr(tM, 'grid' + vType + 'x'))
                gridY = getLocs(getattr(tM, 'grid' + vType + 'y'))
                Ps += [self.getInterpolationMat(gridX, vType + ('y' if normal == 'X' else 'x'))]
                Ps += [self.getInterpolationMat(gridY, vType + ('y' if normal == 'Z' else 'z'))]
                P = sp.vstack(Ps)
            return P*v

        v2d = doSlice(v)

        if ax is None:
            fig = plt.figure()
            ax = plt.subplot(111)
        else:
            assert isinstance(ax, matplotlib.axes.Axes), "ax must be an matplotlib.axes.Axes"
            fig = ax.figure

        out = tM._plotImage2D(v2d, vType=vType, view=view,
                        ax=ax, clim=clim,
                        pcolorOpts=pcolorOpts, streamOpts=streamOpts)

        ax.set_xlabel('y' if normal == 'X' else 'x')
        ax.set_ylabel('y' if normal == 'Z' else 'z')
        ax.set_title('Slice {0:d}, {1!s} = {2:4.2f}'.format(ind, normal, indLoc))

        if grid:
            _ = antiNormalInd
            X = []
            Y = []
            for cell in self._cells:
                p = self._pointer(cell)
                n, h = self._cellN(p), self._cellH(p)
                if n[normalInd] < indLoc and n[normalInd]+h[normalInd]>indLoc:
                    X += [n[_[0]], n[_[0]] + h[_[0]], n[_[0]] + h[_[0]], n[_[0]], n[_[0]], np.nan]
                    Y += [n[_[1]], n[_[1]], n[_[1]] + h[_[1]], n[_[1]] + h[_[1]], n[_[1]], np.nan]
            out = list(out)
            out += ax.plot(X,Y, **gridOpts)
            if len(out) > 2: # this is not robust, searching for the streamlines would be better
                out[1].lines.set_zorder(200)
                out[1].arrows.set_zorder(201)
        if showIt: plt.show()
        return tuple(out)

    def __len__(self):
        return self.nC

    def __getitem__(self, key):
        if isinstance(key, slice):
            # Get the start, stop, and step from the slice
            return [self[ii] for ii in xrange(*key.indices(len(self)))]
        elif isinstance(key, int):
            if key < 0:  # Handle negative indices
                key += len(self)
            if key >= len(self):
                raise IndexError(
                    "The index ({0:d}) is out of range.".format(key)
                )

            self._numberCells() # no-op if numbered
            index   = self._i2cc[key]
            pointer = self._asPointer(index)
            return Cell(self, index, pointer)
        else:
            raise TypeError("Invalid argument type.")


class Cell(object):
    def __init__(self, mesh, index, pointer):
        self.mesh = mesh
        self._index = index
        self._pointer = pointer

    @property
    def nodes(self):
        """The node index in _gridN (this may include hanging nodes)."""
        M = self.mesh
        M._numberNodes()
        p = self._pointer
        i = self._index
        w = M._levelWidth(p[-1])

        if M.dim == 2:
            n = [
                    i,
                    M._index([p[0] + w, p[1], p[2]]),
                    M._index([p[0], p[1] + w, p[2]]),
                    M._index([p[0] + w, p[1] + w, p[2]]),
                ]
        elif self.dim == 3:
            n = [
                    i,
                    M._index([p[0] + w, p[1], p[2], p[3]]),
                    M._index([p[0], p[1] + w, p[2], p[3]]),
                    M._index([p[0] + w, p[1] + w, p[2], p[3]]),
                    M._index([p[0], p[1], p[2] + w, p[3]]),
                    M._index([p[0] + w, p[1], p[2] + w, p[3]]),
                    M._index([p[0], p[1] + w, p[2] + w, p[3]]),
                    M._index([p[0] + w, p[1] + w, p[2] + w, p[3]]),
                ]
        return [M._n2i[_] for _ in n]

    @property
    def center(self):
        if getattr(self, '_center', None) is None:
            self._center = np.array(self.mesh._cellC(self._pointer))
        return self._center

    @property
    def h(self):
        return self.mesh._cellH(self._pointer)

    @property
    def x0(self):
        return self.mesh._cellN(self._pointer)

    @property
    def dim(self):
        return self.mesh.dim


def SortGrid(grid, offset=0):
    """Sorts a grid by the x0 location."""

    eps = 1e-7

    def mycmp(c1, c2):
        c1 = grid[c1-offset]
        c2 = grid[c2-offset]
        if c1.size == 2:
            if np.abs(c1[1] - c2[1]) < eps:
                return c1[0] - c2[0]
            return c1[1] - c2[1]
        elif c1.size == 3:
            if np.abs(c1[2] - c2[2]) < eps:
                if np.abs(c1[1] - c2[1]) < eps:
                    return c1[0] - c2[0]
                return c1[1] - c2[1]
            return c1[2] - c2[2]

    class K(object):
        def __init__(self, obj, *args):
            self.obj = obj

        def __lt__(self, other):
            return mycmp(self.obj, other.obj) < 0

        def __gt__(self, other):
            return mycmp(self.obj, other.obj) > 0

        def __eq__(self, other):
            return mycmp(self.obj, other.obj) == 0

        def __le__(self, other):
            return mycmp(self.obj, other.obj) <= 0

        def __ge__(self, other):
            return mycmp(self.obj, other.obj) >= 0

        def __ne__(self, other):
            return mycmp(self.obj, other.obj) != 0

    return sorted(list(range(offset, grid.shape[0]+offset)), key=K)<|MERGE_RESOLUTION|>--- conflicted
+++ resolved
@@ -1514,11 +1514,7 @@
                     V += [pm]
 
             D = sp.csr_matrix((V, (I, J)), shape=(self.nC, self.ntF))
-<<<<<<< HEAD
-            R = self._deflationMatrix('F')
-=======
             R = self._deflationMatrix('F', large=True)
->>>>>>> 27b256d8
             # VOL = self.vol
             # if self.dim == 2:
             #     S = np.r_[self._areaFxFull, self._areaFyFull]
