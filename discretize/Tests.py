--- conflicted
+++ resolved
@@ -99,6 +99,10 @@
         max_h = 1./nC
 
     elif 'Tree' in meshType:
+        if Tree is None:
+            raise Exception(
+                "Tree Mesh not installed. Run 'python setup.py install'"
+            )
         nC *= 2
         if 'uniform' in meshType or 'notatree' in meshType:
             h = [nC, nC, nC]
@@ -193,95 +197,10 @@
     _meshType = meshTypes[0]
     meshDimension = 3
 
-<<<<<<< HEAD
     def setupMesh(self, nC):
         mesh, max_h = setupMesh(self._meshType, nC, self.meshDimension)
         self.M = mesh
         return max_h
-=======
-    def setupMesh(self, nc):
-        """
-        For a given number of cells nc, generate a TensorMesh with uniform cells with edge length h=1/nc.
-        """
-        if 'TensorMesh' in self._meshType:
-            if 'uniform' in self._meshType:
-                h = [nc, nc, nc]
-            elif 'random' in self._meshType:
-                h1 = np.random.rand(nc)*nc*0.5 + nc*0.5
-                h2 = np.random.rand(nc)*nc*0.5 + nc*0.5
-                h3 = np.random.rand(nc)*nc*0.5 + nc*0.5
-                h = [hi/np.sum(hi) for hi in [h1, h2, h3]]  # normalize
-            else:
-                raise Exception('Unexpected meshType')
-
-            self.M = TensorMesh(h[:self.meshDimension])
-            max_h = max([np.max(hi) for hi in self.M.h])
-            return max_h
-
-        elif 'CylMesh' in self._meshType:
-            if 'uniform' in self._meshType:
-                h = [nc, nc, nc]
-            else:
-                raise Exception('Unexpected meshType')
-
-            if self.meshDimension == 2:
-                self.M = CylMesh([h[0], 1, h[2]])
-                max_h = max([np.max(hi) for hi in [self.M.hx, self.M.hz]])
-            elif self.meshDimension == 3:
-                self.M = CylMesh(h)
-                max_h = max([np.max(hi) for hi in self.M.h])
-            return max_h
-
-        elif 'Curv' in self._meshType:
-            if 'uniform' in self._meshType:
-                kwrd = 'rect'
-            elif 'rotate' in self._meshType:
-                kwrd = 'rotate'
-            else:
-                raise Exception('Unexpected meshType')
-            if self.meshDimension == 1:
-                raise Exception('Lom not supported for 1D')
-            elif self.meshDimension == 2:
-                X, Y = utils.exampleLrmGrid([nc, nc], kwrd)
-                self.M = CurvilinearMesh([X, Y])
-            elif self.meshDimension == 3:
-                X, Y, Z = utils.exampleLrmGrid([nc, nc, nc], kwrd)
-                self.M = CurvilinearMesh([X, Y, Z])
-            return 1./nc
-
-        elif 'Tree' in self._meshType:
-            if Tree is None:
-                raise Exception(
-                    "Tree Mesh not installed. Run 'python setup.py install'"
-                )
-            nc *= 2
-            if 'uniform' in self._meshType or 'notatree' in self._meshType:
-                h = [nc, nc, nc]
-            elif 'random' in self._meshType:
-                h1 = np.random.rand(nc)*nc*0.5 + nc*0.5
-                h2 = np.random.rand(nc)*nc*0.5 + nc*0.5
-                h3 = np.random.rand(nc)*nc*0.5 + nc*0.5
-                h = [hi/np.sum(hi) for hi in [h1, h2, h3]]  # normalize
-            else:
-                raise Exception('Unexpected meshType')
-
-            levels = int(np.log(nc)/np.log(2))
-            self.M = Tree(h[:self.meshDimension], levels=levels)
-
-            def function(cell):
-                if 'notatree' in self._meshType:
-                    return levels - 1
-                r = cell.center - np.array([0.5]*len(cell.center))
-                dist = np.sqrt(r.dot(r))
-                if dist < 0.2:
-                    return levels
-                return levels - 1
-            self.M.refine(function,balance=False)
-            self.M.number(balance=False)
-            # self.M.plotGrid(showIt=True)
-            max_h = max([np.max(hi) for hi in self.M.h])
-            return max_h
->>>>>>> 229c1d3d
 
     def getError(self):
         """For given h, generate A[h], f and A(f) and return norm of error."""
