--- conflicted
+++ resolved
@@ -38,15 +38,9 @@
 
         self.curModel = m
 
-<<<<<<< HEAD
-        # Jv = self.dataPair(self.survey) #same size as the data
-=======
         Jv = self.dataPair(self.survey)  # same size as the data
 
->>>>>>> 7fcdc764
         A = self.getA()
-
-        Jv = []
 
         for src in self.survey.srcList:
             u_src = f[src, self._solutionType]  # solution vector
@@ -57,10 +51,8 @@
             for rx in src.rxList:
                 df_dmFun = getattr(f, '_{0!s}Deriv'.format(rx.projField), None)
                 df_dm_v = df_dmFun(src, du_dm_v, v, adjoint=False)
-                # Jv[src, rx] = rx.evalDeriv(src, self.mesh, f, df_dm_v)
-                Jv.append(rx.evalDeriv(src, self.mesh, f, df_dm_v))
-        # return Utils.mkvc(Jv)
-        return np.hstack(Jv)
+                Jv[src, rx] = rx.evalDeriv(src, self.mesh, f, df_dm_v)
+        return Utils.mkvc(Jv)
 
     def Jtvec(self, m, v, f=None):
         if f is None:
