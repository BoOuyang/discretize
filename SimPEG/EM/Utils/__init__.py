<<<<<<< HEAD
from EMUtils import omega, k, VTEMFun, TriangleFun, SineFun
from AnalyticUtils import (MagneticDipoleFields, MagneticDipoleVectorPotential,
                           MagneticLoopVectorPotential, orientationDict)
=======
from .EMUtils import omega, k, VTEMFun, TriangleFun, SineFun
from .AnalyticUtils import (
    MagneticDipoleFields, MagneticDipoleVectorPotential,
    MagneticLoopVectorPotential, orientationDict
    )
>>>>>>> f8b0ea53
<|MERGE_RESOLUTION|>--- conflicted
+++ resolved
@@ -1,11 +1,5 @@
-<<<<<<< HEAD
-from EMUtils import omega, k, VTEMFun, TriangleFun, SineFun
-from AnalyticUtils import (MagneticDipoleFields, MagneticDipoleVectorPotential,
-                           MagneticLoopVectorPotential, orientationDict)
-=======
 from .EMUtils import omega, k, VTEMFun, TriangleFun, SineFun
 from .AnalyticUtils import (
     MagneticDipoleFields, MagneticDipoleVectorPotential,
     MagneticLoopVectorPotential, orientationDict
-    )
->>>>>>> f8b0ea53
+    )