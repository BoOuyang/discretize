--- conflicted
+++ resolved
@@ -64,38 +64,19 @@
         self.curModel = m
 
         Jv = self.dataPair(self.survey)
-        utype = self._fieldType + 'Solution'
 
         for freq in self.survey.freqs:
             A = self.getA(freq) #
             Ainv = self.Solver(A, **self.solverOpts)
 
             for src in self.survey.getSrcByFreq(freq):
-<<<<<<< HEAD
-                u_src = f[src, utype]
-=======
                 ftype = self._fieldType + 'Solution'
                 u_src = u[src, ftype]
->>>>>>> 92b54351
                 dA_dm = self.getADeriv_m(freq, u_src, v)
                 dRHS_dm = self.getRHSDeriv_m(freq, src, v) 
                 du_dm = Ainv * ( - dA_dm + dRHS_dm )
                 
                 for rx in src.rxList:
-<<<<<<< HEAD
-                    df_duFun = getattr(f, '_%sDeriv_u'%rx.projField, None)
-                    df_dudu_dm = df_duFun(src, u_src, du_dm, adjoint=False)
-
-                    df_dmFun = getattr(f, '_%sDeriv_m'%rx.projField, None)
-                    df_dm = df_dmFun(src, u_src, v, adjoint=False)
-
-                    # print df_dudu_dm.shape, df_dm.shape, du_dm.shape
-
-                    Df_Dm = np.array(df_dudu_dm + df_dm,dtype=complex)
-
-                    print 'getting to P', u_src.shape
-                    # P = lambda v: rx.projectFieldsDeriv(src, self.mesh, f, v) # wrt u, also have wrt m
-=======
                     df_duFun = getattr(u, '_%sDeriv_u'%rx.projField, None)
                     df_dudu_dm = df_duFun(src, du_dm, adjoint=False)
 
@@ -105,12 +86,8 @@
                     Df_Dm = np.array(df_dudu_dm + df_dm,dtype=complex)
 
                     P = lambda v: rx.projectFieldsDeriv(src, self.mesh, u, v) # wrt u, also have wrt m
->>>>>>> 92b54351
-
-                    # Jv[src, rx] = P(Df_Dm)
-                    print Df_Dm.shape
-                    print 'should be', m.shape
-                    Jv[src,rx] = rx.projectFieldsDeriv(src, self.mesh, f, Df_Dm)
+
+                    Jv[src, rx] = P(Df_Dm)
 
             Ainv.clean()
         return Utils.mkvc(Jv)
