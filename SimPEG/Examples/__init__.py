# Run this file to add imports.

##### AUTOIMPORTS #####
<<<<<<< HEAD
=======
import DC_Analytic_Dipole
import EM_CylInversions_Heagyetal2016
>>>>>>> 719fe77c
import EM_FDEM_1D_Inversion
import Mesh_QuadTree_Creation
import EM_TDEM_1D_Inversion
import Mesh_QuadTree_FaceDiv
import Mesh_Tensor_Creation
import FLOW_Richards_1D_Celia1990
import DC_Forward_PseudoSection
import Mesh_Operators_CahnHilliard
import Mesh_Basic_Types
import Inversion_IRLS
import Inversion_Linear
<<<<<<< HEAD
import EM_Schenkel_Morrison_Casing
import MT_3D_Foward
=======
import Maps_ComboMaps
import Maps_Mesh2Mesh
>>>>>>> 719fe77c
import Mesh_Basic_ForwardDC
import MT_1D_ForwardAndInversion
<<<<<<< HEAD
=======
import MT_3D_Foward
import PF_Gravity_Inversion_Linear
import PF_Magnetics_Analytics
import PF_Magnetics_Inversion_Linear
>>>>>>> 719fe77c
import Utils_surface2ind_topo
import MT_1D_analytic_nlayer_Earth
import EM_FDEM_Analytic_MagDipoleWholespace
import Mesh_Basic_PlotImage
import DC_Analytic_Dipole
import Mesh_QuadTree_HangingNodes

<<<<<<< HEAD
__examples__ = ["EM_FDEM_1D_Inversion", "Mesh_QuadTree_Creation", "EM_TDEM_1D_Inversion", "Mesh_QuadTree_FaceDiv", "Mesh_Tensor_Creation", "FLOW_Richards_1D_Celia1990", "DC_Forward_PseudoSection", "Mesh_Operators_CahnHilliard", "Mesh_Basic_Types", "Inversion_IRLS", "Inversion_Linear", "EM_Schenkel_Morrison_Casing", "MT_3D_Foward", "Mesh_Basic_ForwardDC", "MT_1D_ForwardAndInversion", "Utils_surface2ind_topo", "MT_1D_analytic_nlayer_Earth", "EM_FDEM_Analytic_MagDipoleWholespace", "Mesh_Basic_PlotImage", "DC_Analytic_Dipole", "Mesh_QuadTree_HangingNodes"]
=======
__examples__ = ["DC_Analytic_Dipole", "EM_CylInversions_Heagyetal2016", "EM_FDEM_1D_Inversion", "EM_FDEM_Analytic_MagDipoleWholespace", "EM_Schenkel_Morrison_Casing", "EM_TDEM_1D_Inversion", "FLOW_Richards_1D_Celia1990", "Inversion_IRLS", "Inversion_Linear", "Maps_ComboMaps", "Maps_Mesh2Mesh", "Mesh_Basic_ForwardDC", "Mesh_Basic_PlotImage", "Mesh_Basic_Types", "Mesh_Operators_CahnHilliard", "Mesh_QuadTree_Creation", "Mesh_QuadTree_FaceDiv", "Mesh_QuadTree_HangingNodes", "Mesh_Tensor_Creation", "MT_1D_ForwardAndInversion", "MT_3D_Foward", "PF_Gravity_Inversion_Linear", "PF_Magnetics_Analytics", "PF_Magnetics_Inversion_Linear", "Utils_surface2ind_topo"]
>>>>>>> 719fe77c

##### AUTOIMPORTS #####<|MERGE_RESOLUTION|>--- conflicted
+++ resolved
@@ -1,49 +1,119 @@
 # Run this file to add imports.
 
 ##### AUTOIMPORTS #####
-<<<<<<< HEAD
-=======
 import DC_Analytic_Dipole
 import EM_CylInversions_Heagyetal2016
->>>>>>> 719fe77c
 import EM_FDEM_1D_Inversion
-import Mesh_QuadTree_Creation
+import EM_FDEM_Analytic_MagDipoleWholespace
+import EM_Schenkel_Morrison_Casing
 import EM_TDEM_1D_Inversion
-import Mesh_QuadTree_FaceDiv
-import Mesh_Tensor_Creation
 import FLOW_Richards_1D_Celia1990
-import DC_Forward_PseudoSection
-import Mesh_Operators_CahnHilliard
-import Mesh_Basic_Types
 import Inversion_IRLS
 import Inversion_Linear
-<<<<<<< HEAD
-import EM_Schenkel_Morrison_Casing
-import MT_3D_Foward
-=======
 import Maps_ComboMaps
 import Maps_Mesh2Mesh
->>>>>>> 719fe77c
 import Mesh_Basic_ForwardDC
+import Mesh_Basic_PlotImage
+import Mesh_Basic_Types
+import Mesh_Operators_CahnHilliard
+import Mesh_QuadTree_Creation
+import Mesh_QuadTree_FaceDiv
+import Mesh_QuadTree_HangingNodes
+import Mesh_Tensor_Creation
+import MT_1D_analytic_nlayer_Earth
 import MT_1D_ForwardAndInversion
-<<<<<<< HEAD
-=======
 import MT_3D_Foward
 import PF_Gravity_Inversion_Linear
 import PF_Magnetics_Analytics
 import PF_Magnetics_Inversion_Linear
->>>>>>> 719fe77c
 import Utils_surface2ind_topo
-import MT_1D_analytic_nlayer_Earth
-import EM_FDEM_Analytic_MagDipoleWholespace
-import Mesh_Basic_PlotImage
-import DC_Analytic_Dipole
-import Mesh_QuadTree_HangingNodes
 
-<<<<<<< HEAD
-__examples__ = ["EM_FDEM_1D_Inversion", "Mesh_QuadTree_Creation", "EM_TDEM_1D_Inversion", "Mesh_QuadTree_FaceDiv", "Mesh_Tensor_Creation", "FLOW_Richards_1D_Celia1990", "DC_Forward_PseudoSection", "Mesh_Operators_CahnHilliard", "Mesh_Basic_Types", "Inversion_IRLS", "Inversion_Linear", "EM_Schenkel_Morrison_Casing", "MT_3D_Foward", "Mesh_Basic_ForwardDC", "MT_1D_ForwardAndInversion", "Utils_surface2ind_topo", "MT_1D_analytic_nlayer_Earth", "EM_FDEM_Analytic_MagDipoleWholespace", "Mesh_Basic_PlotImage", "DC_Analytic_Dipole", "Mesh_QuadTree_HangingNodes"]
-=======
-__examples__ = ["DC_Analytic_Dipole", "EM_CylInversions_Heagyetal2016", "EM_FDEM_1D_Inversion", "EM_FDEM_Analytic_MagDipoleWholespace", "EM_Schenkel_Morrison_Casing", "EM_TDEM_1D_Inversion", "FLOW_Richards_1D_Celia1990", "Inversion_IRLS", "Inversion_Linear", "Maps_ComboMaps", "Maps_Mesh2Mesh", "Mesh_Basic_ForwardDC", "Mesh_Basic_PlotImage", "Mesh_Basic_Types", "Mesh_Operators_CahnHilliard", "Mesh_QuadTree_Creation", "Mesh_QuadTree_FaceDiv", "Mesh_QuadTree_HangingNodes", "Mesh_Tensor_Creation", "MT_1D_ForwardAndInversion", "MT_3D_Foward", "PF_Gravity_Inversion_Linear", "PF_Magnetics_Analytics", "PF_Magnetics_Inversion_Linear", "Utils_surface2ind_topo"]
->>>>>>> 719fe77c
+__examples__ = ["DC_Analytic_Dipole", "EM_CylInversions_Heagyetal2016", "EM_FDEM_1D_Inversion", "EM_FDEM_Analytic_MagDipoleWholespace", "EM_Schenkel_Morrison_Casing", "EM_TDEM_1D_Inversion", "FLOW_Richards_1D_Celia1990", "Inversion_IRLS", "Inversion_Linear", "Maps_ComboMaps", "Maps_Mesh2Mesh", "Mesh_Basic_ForwardDC", "Mesh_Basic_PlotImage", "Mesh_Basic_Types", "Mesh_Operators_CahnHilliard", "Mesh_QuadTree_Creation", "Mesh_QuadTree_FaceDiv", "Mesh_QuadTree_HangingNodes", "Mesh_Tensor_Creation", "MT_1D_analytic_nlayer_Earth", "MT_1D_ForwardAndInversion", "MT_3D_Foward", "PF_Gravity_Inversion_Linear", "PF_Magnetics_Analytics", "PF_Magnetics_Inversion_Linear", "Utils_surface2ind_topo"]
 
-##### AUTOIMPORTS #####+##### AUTOIMPORTS #####
+
+if __name__ == '__main__':
+    """
+
+        Run the following to create the examples documentation and add to the imports at the top.
+
+    """
+
+    import shutil, os
+    from SimPEG import Examples
+
+    # Create the examples dir in the docs folder.
+    fName = os.path.realpath(__file__)
+    docExamplesDir = os.path.sep.join(fName.split(os.path.sep)[:-3] + ['docs', 'content', 'examples'])
+    shutil.rmtree(docExamplesDir)
+    os.makedirs(docExamplesDir)
+
+    # Get all the python examples in this folder
+    thispath = os.path.sep.join(fName.split(os.path.sep)[:-1])
+    exfiles  = [f[:-3] for f in os.listdir(thispath) if os.path.isfile(os.path.join(thispath, f)) and f.endswith('.py') and not f.startswith('_')]
+
+    # Add the imports to the top in the AUTOIMPORTS section
+    f = file(fName, 'r')
+    inimports = False
+    out = ''
+    for line in f:
+        if not inimports:
+            out += line
+
+        if line == "##### AUTOIMPORTS #####\n":
+            inimports = not inimports
+            if inimports:
+                out += '\n'.join(["import {0!s}".format(_) for _ in exfiles])
+                out += '\n\n__examples__ = ["' + '", "'.join(exfiles)+ '"]\n'
+                out += '\n##### AUTOIMPORTS #####\n'
+    f.close()
+
+    f = file(fName, 'w')
+    f.write(out)
+    f.close()
+
+
+    def _makeExample(filePath, runFunction):
+        """Makes the example given a path of the file and the run function."""
+        filePath = os.path.realpath(filePath)
+        name = filePath.split(os.path.sep)[-1].rstrip('.pyc').rstrip('.py')
+
+        docstr = runFunction.__doc__
+        if docstr is None:
+            doc = '{0!s}\n{1!s}'.format(name.replace('_',' '), '='*len(name))
+        else:
+            doc = '\n'.join([_[8:].rstrip() for _ in docstr.split('\n')])
+
+        out = """.. _examples_{0!s}:
+
+.. --------------------------------- ..
+..                                   ..
+..    THIS FILE IS AUTO GENEREATED   ..
+..                                   ..
+..    SimPEG/Examples/__init__.py    ..
+..                                   ..
+.. --------------------------------- ..
+
+{1!s}
+
+.. plot::
+
+    from SimPEG import Examples
+    Examples.{2!s}.run()
+
+.. literalinclude:: ../../../SimPEG/Examples/{3!s}.py
+    :language: python
+    :linenos:
+""".format(name, doc, name, name)
+
+        rst = os.path.sep.join((filePath.split(os.path.sep)[:-3] + ['docs', 'content', 'examples', name + '.rst']))
+
+        print 'Creating: {0!s}.rst'.format(name)
+        f = open(rst, 'w')
+        f.write(out)
+        f.close()
+
+    for ex in dir(Examples):
+        if ex.startswith('_'): continue
+        E = getattr(Examples,ex)
+        _makeExample(E.__file__, E.run)