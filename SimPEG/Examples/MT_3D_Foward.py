--- conflicted
+++ resolved
@@ -46,23 +46,16 @@
     survey = NSEM.Survey(srcList)
 
     ## Setup the problem object
-<<<<<<< HEAD
     problem = NSEM.Problem3D_ePrimSec(M, sigmaPrimary=sigBG)
-=======
-    problem = MT.Problem3D.eForm_ps(M, sigmaPrimary=sigBG, Solver=Solver)
->>>>>>> 719fe77c
     problem.pair(survey)
+    problem.Solver = Solver
 
     # Calculate the data
     fields = problem.fields(sig)
     dataVec = survey.eval(fields)
 
     # Make the data
-<<<<<<< HEAD
     mtData = NSEM.Data(survey,dataVec)
-=======
-    mtData = MT.Data(survey, dataVec)
->>>>>>> 719fe77c
     # Add plots
     if plotIt:
         pass
