from SimPEG import np
import BaseDC as DC
import BaseDC as IP

def getActiveindfromTopo(mesh, topo):
# def genActiveindfromTopo(mesh, topo):
    """
        Get active indices from topography
    """
    from scipy.interpolate import NearestNDInterpolator
    if mesh.dim==3:
        nCxy = mesh.nCx*mesh.nCy
        Zcc = mesh.gridCC[:,2].reshape((nCxy, mesh.nCz), order='F')
        Ftopo = NearestNDInterpolator(topo[:,:2], topo[:,2])
        XY = Utils.ndgrid(mesh.vectorCCx, mesh.vectorCCy)
        XY.shape
        topo = Ftopo(XY)
        actind = []
        for ixy in range(nCxy):
            actind.append(topo[ixy] <= Zcc[ixy,:])
    else:
        raise NotImplementedError("Only 3D is working")

    return Utils.mkvc(np.vstack(actind))

def gettopoCC(mesh, airind):
# def gettopoCC(mesh, airind):
    """
        Get topography from active indices of mesh.
    """
    mesh2D = Mesh.TensorMesh([mesh.hx, mesh.hy], mesh.x0[:2])
    zc = mesh.gridCC[:,2]
    AIRIND = airind.reshape((mesh.vnC[0]*mesh.vnC[1],mesh.vnC[2]), order='F')
    ZC = zc.reshape((mesh.vnC[0]*mesh.vnC[1], mesh.vnC[2]), order='F')
    topo = np.zeros(ZC.shape[0])
    topoCC = np.zeros(ZC.shape[0])
    for i in range(ZC.shape[0]):
        ind  = np.argmax(ZC[i,:][~AIRIND[i,:]])
        topo[i] = ZC[i,:][~AIRIND[i,:]].max() + mesh.hz[~AIRIND[i,:]][ind]*0.5
        topoCC[i] = ZC[i,:][~AIRIND[i,:]].max()
    XY = Utils.ndgrid(mesh.vectorCCx, mesh.vectorCCy)
    return mesh2D, topoCC

def readUBC_DC3Dobstopo(filename,mesh,topo,probType="CC"):
    """
     Seogi's personal readObs function.

    """
    text_file = open(filename, "r")
    lines = text_file.readlines()
    text_file.close()
    SRC = []
    DATA = []
    srcLists = []
    isrc = 0
    # airind = getActiveindfromTopo(mesh, topo)
    # mesh2D, topoCC = gettopoCC(mesh, airind)

    for line in lines:
        if "!" in line.split(): continue
        elif line == '\n': continue
        elif line == ' \n': continue
        temp =  map(float, line.split())
        # Read a line for the current electrode
        if len(temp) == 5: # SRC: Only X and Y are provided (assume no topography)
            #TODO consider topography and assign the closest cell center in the earth
            if isrc == 0:
                DATA_temp = []
            else:
                DATA.append(np.asarray(DATA_temp))
                DATA_temp = []
                indM = Utils.closestPoints(mesh2D, DATA[isrc-1][:,1:3])
                indN = Utils.closestPoints(mesh2D, DATA[isrc-1][:,3:5])
                rx = DCIP.RxDipole(np.c_[DATA[isrc-1][:,1:3], topoCC[indM]], np.c_[DATA[isrc-1][:,3:5], topoCC[indN]])
                temp = np.asarray(temp)
                if [SRC[isrc-1][0], SRC[isrc-1][1]] == [SRC[isrc-1][2], SRC[isrc-1][3]]:
                    indA = Utils.closestPoints(mesh2D, [SRC[isrc-1][0], SRC[isrc-1][1]])
                    tx = DCIP.SrcDipole([rx], [SRC[isrc-1][0], SRC[isrc-1][1], topoCC[indA]],[mesh.vectorCCx.max(), mesh.vectorCCy.max(), topoCC[-1]])
                else:
                    indA = Utils.closestPoints(mesh2D, [SRC[isrc-1][0], SRC[isrc-1][1]])
                    indB = Utils.closestPoints(mesh2D, [SRC[isrc-1][2], SRC[isrc-1][3]])
                    tx = DCIP.SrcDipole([rx], [SRC[isrc-1][0], SRC[isrc-1][1], topoCC[indA]],[SRC[isrc-1][2], SRC[isrc-1][3], topoCC[indB]])
                srcLists.append(tx)
            SRC.append(temp)
            isrc += 1
        elif len(temp) == 7: # SRC: X, Y and Z are provided
            SRC.append(temp)
            isrc += 1
        elif len(temp) == 6: #
            DATA_temp.append(np.r_[isrc, np.asarray(temp)])
        elif len(temp) > 7:
            DATA_temp.append(np.r_[isrc, np.asarray(temp)])

    DATA.append(np.asarray(DATA_temp))
    DATA_temp = []
    indM = Utils.closestPoints(mesh2D, DATA[isrc-1][:,1:3])
    indN = Utils.closestPoints(mesh2D, DATA[isrc-1][:,3:5])
    rx = DCIP.RxDipole(np.c_[DATA[isrc-1][:,1:3], topoCC[indM]], np.c_[DATA[isrc-1][:,3:5], topoCC[indN]])
    temp = np.asarray(temp)
    if [SRC[isrc-1][0], SRC[isrc-1][1]] == [SRC[isrc-1][2], SRC[isrc-1][3]]:
        indA = Utils.closestPoints(mesh2D, [SRC[isrc-1][0], SRC[isrc-1][1]])
        tx = DCIP.SrcDipole([rx], [SRC[isrc-1][0], SRC[isrc-1][1], topoCC[indA]],[mesh.vectorCCx.max(), mesh.vectorCCy.max(), topoCC[-1]])
    else:
        indA = Utils.closestPoints(mesh2D, [SRC[isrc-1][0], SRC[isrc-1][1]])
        indB = Utils.closestPoints(mesh2D, [SRC[isrc-1][2], SRC[isrc-1][3]])
        tx = DCIP.SrcDipole([rx], [SRC[isrc-1][0], SRC[isrc-1][1], topoCC[indA]],[SRC[isrc-1][2], SRC[isrc-1][3], topoCC[indB]])
    srcLists.append(tx)
    text_file.close()
    survey = DCIP.SurveyDC(srcLists)

    # Do we need this?
    SRC = np.asarray(SRC)
    DATA = np.vstack(DATA)
    survey.dobs = np.vstack(DATA)[:,-2]


    return {'DCsurvey':survey, 'airind':airind, 'topoCC':topoCC, 'SRC':SRC}

def readUBC_DC2DModel(fileName):
    """
        Read UBC GIF 2DTensor model and generate 2D Tensor model in simpeg

        Input:
        :param fileName, path to the UBC GIF 2D model file

        Output:
        :param SimPEG TensorMesh 2D object
        :return

        Created on Thu Nov 12 13:14:10 2015

        @author: dominiquef

    """
    from SimPEG import np, mkvc

    # Open fileand skip header... assume that we know the mesh already
    obsfile = np.genfromtxt(fileName,delimiter=' \n',dtype=np.str,comments='!')

    dim = np.array(obsfile[0].split(),dtype=float)

    temp = np.array(obsfile[1].split(),dtype=float)

    if len(temp) > 1:
        model = np.zeros(dim)

        for ii in range(len(obsfile)-1):
            mm = np.array(obsfile[ii+1].split(),dtype=float)
            model[:,ii] = mm

        model = model[:,::-1]

    else:

        if len(obsfile[1:])==1:
            mm = np.array(obsfile[1:].split(),dtype=float)

        else:
            mm = np.array(obsfile[1:],dtype=float)

        # Permute the second dimension to flip the order
        model = mm.reshape(dim[1],dim[0])

        model = model[::-1,:]
        model = np.transpose(model, (1, 0))

    model = mkvc(model)


    return model

<<<<<<< HEAD
def plot_pseudoSection(DCsurvey, axs, stype, dtype="voltage",clim=None):
=======
def plot_pseudoSection(DCsurvey, axs, stype='dpdp', dtype="appc", clim=None):
>>>>>>> 16c6cc8d
    """
        Read list of 2D tx-rx location and plot a speudo-section of apparent
        resistivity.

        Assumes flat topo for now...

        Input:
        :param d2D, z0
        :switch stype -> Either 'pdp' (pole-dipole) | 'dpdp' (dipole-dipole)
        :switch dtype=-> Either 'appr' (app. res) | 'appc' (app. con) | 'volt' (potential)
        Output:
        :figure scatter plot overlayed on image

        Edited Feb 17th, 2016

        @author: dominiquef

    """
    from SimPEG import np
    from scipy.interpolate import griddata
    import pylab as plt

    # Set depth to 0 for now
    z0 = 0.

    # Pre-allocate
    midx = []
    midz = []
    rho = []
    count = 0 # Counter for data
    for ii in range(DCsurvey.nSrc):

        Tx = DCsurvey.srcList[ii].loc
        Rx = DCsurvey.srcList[ii].rxList[0].locs

        nD = DCsurvey.srcList[ii].rxList[0].nD

        data = DCsurvey.dobs[count:count+nD]
        count += nD

        # Get distances between each poles A-B-M-N
        MA = np.abs(Tx[0][0] - Rx[0][:,0])
        MB = np.abs(Tx[1][0] - Rx[0][:,0])
        NB = np.abs(Tx[1][0] - Rx[1][:,0])
        NA = np.abs(Tx[0][0] - Rx[1][:,0])
        MN = np.abs(Rx[1][:,0] - Rx[0][:,0])

        # Create mid-point location
        Cmid = (Tx[0][0] + Tx[1][0])/2
        Pmid = (Rx[0][:,0] + Rx[1][:,0])/2

        # Change output for dtype
        if dtype == 'volt':

            rho = np.hstack([rho,data])

        else:

            # Compute pant leg of apparent rho
            if stype == 'pdp':

                leg =  data * 2*np.pi  * MA * ( MA + MN ) / MN

            elif stype == 'dpdp':

                leg = data * 2*np.pi / ( 1/MA - 1/MB - 1/NB + 1/NA )

            else:
                print """dtype must be 'pdp'(pole-dipole) | 'dpdp' (dipole-dipole) """
                break


            if dtype == 'appc':

<<<<<<< HEAD
        midx = np.hstack([midx, ( Cmid + Pmid )/2 ])
        midz = np.hstack([midz, -np.abs(Cmid-Pmid)/2 + z0 ])
        #TODO ... let stick to list then finally convert to array.
        if dtype =="voltage":
            rho = np.hstack([rho,leg])
        elif dtype =="appr":
            rho = np.hstack([rho,data])

=======
                leg = np.log10(abs(1./leg))
                rho = np.hstack([rho,leg])

            elif dtype == 'appr':

                leg = np.log10(abs(leg))
                rho = np.hstack([rho,leg])

            else:
                print """dtype must be 'appr' | 'appc' | 'volt' """
                break

        midx = np.hstack([midx, ( Cmid + Pmid )/2 ])
        midz = np.hstack([midz, -np.abs(Cmid-Pmid)/2 + z0 ])
>>>>>>> 16c6cc8d

    ax = axs

    # Grid points
    grid_x, grid_z = np.mgrid[np.min(midx):np.max(midx), np.min(midz):np.max(midz)]
    grid_rho = griddata(np.c_[midx,midz], rho.T, (grid_x, grid_z), method='linear')

    if clim == None:
        vmin, vmax = rho.min(), rho.max()
    else:
        vmin, vmax = clim[0], clim[1]

<<<<<<< HEAD
    plt.imshow(grid_rho.T, extent = (np.min(midx),np.max(midx),np.min(midz),np.max(midz)), origin='lower', alpha=0.8, vmin =vmin, vmax = vmax, clim=(vmin, vmax))
    cbar = plt.colorbar(format = '%.2f',fraction=0.04,orientation="horizontal")
=======
    grid_rho = np.ma.masked_where(np.isnan(grid_rho), grid_rho)
    ph = plt.pcolormesh(grid_x[:,0],grid_z[0,:],grid_rho.T, clim=(vmin, vmax))
    cbar = plt.colorbar(format="$10^{%.1f}$",fraction=0.04,orientation="horizontal")
>>>>>>> 16c6cc8d

    cmin,cmax = cbar.get_clim()
    ticks = np.linspace(cmin,cmax,3)
    cbar.set_ticks(ticks)
    cbar.ax.tick_params(labelsize=10)
    
<<<<<<< HEAD
    # Plot apparent resistivity
    plt.scatter(midx,midz,s=10,c=rho.T, vmin =vmin, vmax = vmax, clim=(vmin, vmax))

    ax.set_xticklabels([])
    ax.set_yticklabels([])
    
    #ax.set_ylabel('Z')
    #ax.yaxis.tick_right()
    #ax.yaxis.set_label_position('right')
=======
    if dtype == 'appc':
        cbar.set_label("App.Cond",size=12)
    elif dtype == 'appr':
        cbar.set_label("App.Res.",size=12)
    elif dtype == 'volt':
        cbar.set_label("Potential (V)",size=12)

    # Plot apparent resistivity
    ax.scatter(midx,midz,s=10,c=rho.T, vmin =vmin, vmax = vmax, clim=(vmin, vmax))

    #ax.set_xticklabels([])
    #ax.set_yticklabels([])

>>>>>>> 16c6cc8d
    plt.gca().set_aspect('equal', adjustable='box')



<<<<<<< HEAD
    return ax
=======
    return ph
>>>>>>> 16c6cc8d

def gen_DCIPsurvey(endl, mesh, stype, a, b, n):
    """
        Load in endpoints and survey specifications to generate Tx, Rx location
        stations.

        Assumes flat topo for now...

        Input:
        :param endl -> input endpoints [x1, y1, z1, x2, y2, z2]
        :object mesh -> SimPEG mesh object
        :switch stype -> "dpdp" (dipole-dipole) | "pdp" (pole-dipole) | 'gradient'
        : param a, n -> pole seperation, number of rx dipoles per tx

        Output:
        :param Tx, Rx -> List objects for each tx location
            Lines: P1x, P1y, P1z, P2x, P2y, P2z

        Created on Wed December 9th, 2015

        @author: dominiquef
        !! Require clean up to deal with DCsurvey
    """

    from SimPEG import np

    def xy_2_r(x1,x2,y1,y2):
        r = np.sqrt( np.sum((x2 - x1)**2 + (y2 - y1)**2) )
        return r

    ## Evenly distribute electrodes and put on surface
    # Mesure survey length and direction
    dl_len = xy_2_r(endl[0,0],endl[1,0],endl[0,1],endl[1,1])

    dl_x = ( endl[1,0] - endl[0,0] ) / dl_len
    dl_y = ( endl[1,1] - endl[0,1] ) / dl_len

    nstn = np.floor( dl_len / a )

    # Compute discrete pole location along line
    stn_x = endl[0,0] + np.array(range(int(nstn)))*dl_x*a
    stn_y = endl[0,1] + np.array(range(int(nstn)))*dl_y*a

    # Create line of P1 locations
    M = np.c_[stn_x, stn_y, np.ones(nstn).T*mesh.vectorNz[-1]]

    # Create line of P2 locations
    N = np.c_[stn_x+a*dl_x, stn_y+a*dl_y, np.ones(nstn).T*mesh.vectorNz[-1]]

    ## Build list of Tx-Rx locations depending on survey type
    # Dipole-dipole: Moving tx with [a] spacing -> [AB a MN1 a MN2 ... a MNn]
    # Pole-dipole: Moving pole on one end -> [A a MN1 a MN2 ... MNn a B]
    Tx = []
    Rx = []
    SrcList = []


    if stype != 'gradient':

        for ii in range(0, int(nstn)-1):


            if stype == 'dpdp':
                tx = np.c_[M[ii,:],N[ii,:]]
            elif stype == 'pdp':
                tx = np.c_[M[ii,:],M[ii,:]]

            # Rx.append(np.c_[M[ii+1:indx,:],N[ii+1:indx,:]])

            # Current elctrode seperation
            AB = xy_2_r(tx[0,1],endl[1,0],tx[1,1],endl[1,1])

            # Number of receivers to fit
            nstn = np.min([np.floor( (AB - b) / a ) , n])

            # Check if there is enough space, else break the loop
            if nstn <= 0:
                continue

            # Compute discrete pole location along line
            stn_x = N[ii,0] + dl_x*b + np.array(range(int(nstn)))*dl_x*a
            stn_y = N[ii,1] + dl_y*b + np.array(range(int(nstn)))*dl_y*a

            # Create receiver poles
            # Create line of P1 locations
            P1 = np.c_[stn_x, stn_y, np.ones(nstn).T*mesh.vectorNz[-1]]

            # Create line of P2 locations
            P2 = np.c_[stn_x+a*dl_x, stn_y+a*dl_y, np.ones(nstn).T*mesh.vectorNz[-1]]

            Rx.append(np.c_[P1,P2])
            rxClass = DC.RxDipole(P1, P2)
            Tx.append(tx)
            if stype == 'dpdp':
                srcClass = DC.SrcDipole([rxClass], M[ii,:],N[ii,:])
            elif stype == 'pdp':
                srcClass = DC.SrcDipole([rxClass], M[ii,:],M[ii,:])
            SrcList.append(srcClass)

    elif stype == 'gradient':

        # Gradient survey only requires Tx at end of line and creates a square
        # grid of receivers at in the middle at a pre-set minimum distance

        Tx.append(np.c_[M[0,:],N[-1,:]])

        # Get the edge limit of survey area
        min_x = endl[0,0] + dl_x * b
        min_y = endl[0,1] + dl_y * b

        max_x = endl[1,0] - dl_x * b
        max_y = endl[1,1] - dl_y * b

        box_l = np.sqrt( (min_x - max_x)**2 + (min_y - max_y)**2 )
        box_w = box_l/2.

        nstn = np.floor( box_l / a )

        # Compute discrete pole location along line
        stn_x = min_x + np.array(range(int(nstn)))*dl_x*a
        stn_y = min_y + np.array(range(int(nstn)))*dl_y*a

        # Define number of cross lines
        nlin = int(np.floor( box_w / a ))
        lind = range(-nlin,nlin+1)

        ngrad = nstn * len(lind)

        rx = np.zeros([ngrad,6])
        for ii in range( len(lind) ):

            # Move line in perpendicular direction by dipole spacing
            lxx = stn_x - lind[ii]*a*dl_y
            lyy = stn_y + lind[ii]*a*dl_x


            M = np.c_[ lxx, lyy , np.ones(nstn).T*mesh.vectorNz[-1]]
            N = np.c_[ lxx+a*dl_x, lyy+a*dl_y, np.ones(nstn).T*mesh.vectorNz[-1]]

            rx[(ii*nstn):((ii+1)*nstn),:] = np.c_[M,N]

        Rx.append(rx)
        rxClass = DC.RxDipole(rx[:,:3], rx[:,3:])
        srcClass = DC.SrcDipole([rxClass], M[0,:], N[-1,:])
        SrcList.append(srcClass)
    else:
        print """stype must be either 'pdp', 'dpdp' or 'gradient'. """

    survey = DC.SurveyDC(SrcList)
    return survey, Tx, Rx

def writeUBC_DCobs(fileName, DCsurvey, dtype, stype):
    """
        Write UBC GIF DCIP 2D or 3D observation file

        Input:
        :string fileName -> including path where the file is written out
        :DCsurvey -> DC survey class object
        :string dtype ->  either '2D' | '3D'
        :string  stype ->  either 'SURFACE' | 'GENERAL'

        Output:
        :param UBC2D-Data file
        :return

        Last edit: February 16th, 2016

        @author: dominiquef

    """
    from SimPEG import mkvc

    assert (dtype=='2D') | (dtype=='3D'), "Data must be either '2D' | '3D'"
    assert (stype=='SURFACE') | (stype=='GENERAL') | (stype=='SIMPLE'), "Data must be either 'SURFACE' | 'GENERAL' | 'SIMPLE'"

    fid = open(fileName,'w')
    fid.write('! ' + stype + ' FORMAT\n')

    count = 0

    for ii in range(DCsurvey.nSrc):

        tx = np.c_[DCsurvey.srcList[ii].loc]

        rx = DCsurvey.srcList[ii].rxList[0].locs

        nD = DCsurvey.srcList[ii].nD

        M = rx[0]
        N = rx[1]

        # Adapt source-receiver location for dtype and stype
        if dtype=='2D':

            if stype == 'SIMPLE':

                #fid.writelines("%e " % ii for ii in mkvc(tx[0,:]))
                A = np.repeat(tx[0,0],M.shape[0],axis=0)
                B = np.repeat(tx[0,1],M.shape[0],axis=0)
                M = M[:,0]
                N = N[:,0]

                np.savetxt(fid, np.c_[A, B, M, N , DCsurvey.dobs[count:count+nD], DCsurvey.std[count:count+nD] ], fmt='%e',delimiter=' ',newline='\n')


            else:

                if stype == 'SURFACE':

                    fid.writelines("%e " % ii for ii in mkvc(tx[0,:]))
                    M = M[:,0]
                    N = N[:,0]

                if stype == 'GENERAL':

                    fid.writelines("%e " % ii for ii in mkvc(tx[::2,:]))
                    M = M[:,0::2]
                    N = N[:,0::2]

                fid.write('%i\n'% nD)
                np.savetxt(fid, np.c_[ M, N , DCsurvey.dobs[count:count+nD], DCsurvey.std[count:count+nD] ], fmt='%e',delimiter=' ',newline='\n')

        if dtype=='3D':

            if stype == 'SURFACE':

                fid.writelines("%e " % ii for ii in mkvc(tx[0:2,:]))
                M = M[:,0:2]
                N = N[:,0:2]

            if stype == 'GENERAL':

                fid.writelines("%e " % ii for ii in mkvc(tx))

            fid.write('%i\n'% nD)
            np.savetxt(fid, np.c_[ M, N , DCsurvey.dobs[count:count+nD], DCsurvey.std[count:count+nD] ], fmt='%e',delimiter=' ',newline='\n')

        count += nD

    fid.close()

<<<<<<< HEAD
def convertObs_DC3D_to_2D(DCsurvey,lineID,flag):
=======
def convertObs_DC3D_to_2D(DCsurvey,lineID, flag = 'local'):
>>>>>>> 16c6cc8d
    """
        Read DC survey and projects the coordinate system
        according to the flag = 'Xloc' | 'Yloc' | 'local' (default)
        In the 'local' system, station coordinates are referenced
        to distance from the first srcLoc[0].loc[0]

        The Z value is preserved, but Y coordinates zeroed.

        Input:
        :param survey3D

        Output:
        :figure survey2D

        Edited April 6th, 2016

        @author: dominiquef

    """
    from SimPEG import np

    def stn_id(v0,v1,r):
        """
        Compute station ID along line
        """

        dl = int(v0.dot(v1)) * r

        return dl

    srcLists = []

    srcMat = getSrc_locs(DCsurvey)

    # Find all unique line id
    uniqueID = np.unique(lineID)

    for jj in range(len(uniqueID)):

        indx = np.where(lineID==uniqueID[jj])[0]

        # Find origin of survey
        r = 1e+8 # Initialize to some large number

        Tx = srcMat[indx]

        x0 = Tx[0][0,0:2] # Define station zero along line

        vecTx, r1 = r_unit(x0,Tx[-1][1,0:2])

        for ii in range(len(indx)):

            # Get all receivers
            Rx = DCsurvey.srcList[indx[ii]].rxList[0].locs
            nrx = Rx[0].shape[0]

            if flag == 'local':
                # Find A electrode along line
                vec, r = r_unit(x0,Tx[ii][0,0:2])
                A = stn_id(vecTx,vec,r)
<<<<<<< HEAD
    
                # Find B electrode along line
                vec, r = r_unit(x0,Tx[ii][1,0:2])
                B = stn_id(vecTx,vec,r)
    
                M = np.zeros(nrx)
                N = np.zeros(nrx)
                for kk in range(nrx):
    
                    # Find all M electrodes along line
                    vec, r = r_unit(x0,Rx[0][kk,0:2])
                    M[kk] = stn_id(vecTx,vec,r)
    
=======

                # Find B electrode along line
                vec, r = r_unit(x0,Tx[ii][1,0:2])
                B = stn_id(vecTx,vec,r)

                M = np.zeros(nrx)
                N = np.zeros(nrx)
                for kk in range(nrx):

                    # Find all M electrodes along line
                    vec, r = r_unit(x0,Rx[0][kk,0:2])
                    M[kk] = stn_id(vecTx,vec,r)

>>>>>>> 16c6cc8d
                    # Find all N electrodes along line
                    vec, r = r_unit(x0,Rx[1][kk,0:2])
                    N[kk] = stn_id(vecTx,vec,r)
            elif flag == 'Yloc':
                """ Flip the XY axis locs"""
                A = Tx[ii][0,1]
                B = Tx[ii][1,1]
                M = Rx[0][:,1]
                N = Rx[1][:,1]
<<<<<<< HEAD
                
=======

>>>>>>> 16c6cc8d
            elif flag == 'Xloc':
                """ Copy the rx-tx locs"""
                A = Tx[ii][0,0]
                B = Tx[ii][1,0]
                M = Rx[0][:,0]
                N = Rx[1][:,0]
<<<<<<< HEAD
                
=======

>>>>>>> 16c6cc8d
            Rx = DC.RxDipole(np.c_[M,np.zeros(nrx),Rx[0][:,2]],np.c_[N,np.zeros(nrx),Rx[1][:,2]])

            srcLists.append( DC.SrcDipole( [Rx], np.asarray([A,0,Tx[ii][0,2]]),np.asarray([B,0,Tx[ii][1,2]]) ) )


    DCsurvey2D = DC.SurveyDC(srcLists)

    DCsurvey2D.dobs = np.asarray(DCsurvey.dobs)
    DCsurvey2D.std = np.asarray(DCsurvey.std)

    return DCsurvey2D

def readUBC_DC3Dobs(fileName):
    """
        Read UBC GIF DCIP 3D observation file and generate survey

        Input:
        :param fileName, path to the UBC GIF 3D obs file

        Output:
        :param DCIPsurvey
        :return

        Created on Mon April 6th, 2015

        @author: dominiquef

    """

    # Load file
    obsfile = np.genfromtxt(fileName,delimiter=' \n',dtype=np.str,comments='!')

    # Pre-allocate
    srcLists = []
    Rx = []
    d = []
    wd = []
    zflag = True # Flag for z value provided

    # Countdown for number of obs/tx
    count = 0
    for ii in range(obsfile.shape[0]):

        if not obsfile[ii]:
            continue

        # First line is transmitter with number of receivers
        if count==0:

            temp = (np.fromstring(obsfile[ii], dtype=float,sep=' ').T)
            count = int(temp[-1])

            # Check if z value is provided, if False -> nan
            if len(temp)==5:
                tx = np.r_[temp[0:2],np.nan,temp[0:2],np.nan]
                zflag = False

            else:
                tx = temp[:-1]

            rx = []
            continue

        temp = np.fromstring(obsfile[ii], dtype=float,sep=' ')

        if zflag:

            rx.append(temp[:-2])
            # Check if there is data with the location
            if len(temp)==8:
                d.append(temp[-2])
                wd.append(temp[-1])

        else:
            rx.append(np.r_[temp[0:2],np.nan,temp[0:2],np.nan] )
            # Check if there is data with the location
            if len(temp)==6:
                d.append(temp[-2])
                wd.append(temp[-1])

        count = count -1

        # Reach the end of transmitter block
        if count == 0:
            rx = np.asarray(rx)
            Rx = DC.RxDipole(rx[:,:3],rx[:,3:])
            srcLists.append( DC.SrcDipole( [Rx], tx[:3],tx[3:]) )

    # Create survey class
    survey = DC.SurveyDC(srcLists)

    survey.dobs = np.asarray(d)
    survey.std = np.asarray(wd)

    return {'DCsurvey':survey}

def readUBC_DC2Dobs(fileName):
    """
        ------- NEEDS TO BE UPDATED ------
        Read UBC GIF 2D observation file and generate arrays for tx-rx location

        Input:
        :param fileName, path to the UBC GIF 2D model file

        Output:
        :param rx, tx
        :return

        Created on Thu Nov 12 13:14:10 2015

        @author: dominiquef

    """

    from SimPEG import np

    # Load file
    obsfile = np.genfromtxt(fileName,delimiter=' \n',dtype=np.str,comments='!')

    # Check first line and figure out if 2D or 3D file format
    line = np.array(obsfile[0].split(),dtype=float)

    tx_A  = []
    tx_B  = []
    rx_M  = []
    rx_N  = []
    d   = []
    wd  = []

    for ii in range(obsfile.shape[0]):

        # If len==3, then simple format where tx-rx is listed on each line
        if len(line) == 4:

            temp = np.fromstring(obsfile[ii], dtype=float,sep=' ')
            tx_A = np.hstack((tx_A,temp[0]))
            tx_B = np.hstack((tx_B,temp[1]))
            rx_M = np.hstack((rx_M,temp[2]))
            rx_N = np.hstack((rx_N,temp[3]))


    rx = np.transpose(np.array((rx_M,rx_N)))
    tx = np.transpose(np.array((tx_A,tx_B)))

    return tx, rx, d, wd

def readUBC_DC2Dpre(fileName):
    """
<<<<<<< HEAD
        Read UBC GIF DCIP 3D observation file and generate arrays for tx-rx location
=======
        Read UBC GIF DCIP 2D observation file and generate arrays for tx-rx location
>>>>>>> 16c6cc8d

        Input:
        :param fileName, path to the UBC GIF 3D obs file

        Output:
        DCsurvey
        :return

        Created on Mon March 9th, 2016 << Doug's 70th Birthday !! >>

        @author: dominiquef

    """

    # Load file
    obsfile = np.genfromtxt(fileName,delimiter=' \n',dtype=np.str,comments='!')

    # Pre-allocate
    srcLists = []
    Rx = []
    d = []
    zflag = True # Flag for z value provided

    for ii in range(obsfile.shape[0]):

        if not obsfile[ii]:
            continue

        # First line is transmitter with number of receivers


        temp = (np.fromstring(obsfile[ii], dtype=float,sep=' ').T)


        # Check if z value is provided, if False -> nan
        if len(temp)==5:
            tx = np.r_[temp[0],np.nan,np.nan,temp[1],np.nan,np.nan]
            zflag = False

        else:
            tx = np.r_[temp[0],np.nan,temp[1],temp[2],np.nan,temp[3]]

<<<<<<< HEAD
        
        if zflag:
            rx = np.c_[temp[4],np.nan,temp[5],temp[6],np.nan,temp[7]]
            
=======

        if zflag:
            rx = np.c_[temp[4],np.nan,temp[5],temp[6],np.nan,temp[7]]

>>>>>>> 16c6cc8d

        else:
            rx = np.c_[temp[2],np.nan,np.nan,temp[3],np.nan,np.nan]
            # Check if there is data with the location
<<<<<<< HEAD
        
=======

>>>>>>> 16c6cc8d
        d.append(temp[-1])


        Rx = DC.RxDipole(rx[:,:3],rx[:,3:])
        srcLists.append( DC.SrcDipole( [Rx], tx[:3],tx[3:]) )

    # Create survey class
    survey = DC.SurveyDC(srcLists)

    survey.dobs = np.asarray(d)

    return {'DCsurvey':survey}
<<<<<<< HEAD
    
=======

>>>>>>> 16c6cc8d
def readUBC_DC2DMesh(fileName):
    """
        Read UBC GIF 2DTensor mesh and generate 2D Tensor mesh in simpeg

        Input:
        :param fileName, path to the UBC GIF mesh file

        Output:
        :param SimPEG TensorMesh 2D object
        :return

        Created on Thu Nov 12 13:14:10 2015

        @author: dominiquef

    """

    from SimPEG import np
    # Open file
    fopen = open(fileName,'r')

    # Read down the file and unpack dx vector
    def unpackdx(fid,nrows):
        for ii in range(nrows):

            line = fid.readline()
            var = np.array(line.split(),dtype=float)

            if ii==0:
                x0= var[0]
                xvec = np.ones(int(var[2])) * (var[1] - var[0]) / int(var[2])
                xend = var[1]

            else:
                xvec = np.hstack((xvec,np.ones(int(var[1])) * (var[0] - xend) / int(var[1])))
                xend = var[0]

        return x0, xvec

    #%% Start with dx block
    # First line specifies the number of rows for x-cells
    line = fopen.readline()
    nl = np.array(line.split(),dtype=float)

    [x0, dx] = unpackdx(fopen,nl)


    #%% Move down the file until reaching the z-block
    line = fopen.readline()
    if not line:
        line = fopen.readline()

    #%% End with dz block
    # First line specifies the number of rows for z-cells
    line = fopen.readline()
    nl = np.array(line.split(),dtype=float)

    [z0, dz] = unpackdx(fopen,nl)

    # Flip z0 to be the bottom of the mesh for SimPEG
    z0 = z0 - sum(dz)
    dz = dz[::-1]
    #%% Make the mesh using SimPEG

    from SimPEG import Mesh
    tensMsh = Mesh.TensorMesh([dx,dz],(x0, z0))
    return tensMsh

def xy_2_lineID(DCsurvey):
    """
        Read DC survey class and append line ID.
        Assumes that the locations are listed in the order
        they were collected. May need to generalize for random
        point locations, but will be more expensive

        Input:
        :param DCdict Vectors of station location

        Output:
        :param LineID Vector of integers
        :return

        Created on Thu Feb 11, 2015

        @author: dominiquef

    """

    # Compute unit vector between two points
    nstn = DCsurvey.nSrc

    # Pre-allocate space
    lineID = np.zeros(nstn)

    linenum = 0
    indx    = 0

    for ii in range(nstn):

        if ii == 0:

            A = DCsurvey.srcList[ii].loc[0]
            B = DCsurvey.srcList[ii].loc[1]

            xout = np.mean([A[0:2],B[0:2]], axis = 0)

            xy0 = A[:2]
            xym = xout

            # Deal with replicate pole location
            if np.all(xy0==xym):

                xym[0] = xym[0] + 1e-3

            continue

        A = DCsurvey.srcList[ii].loc[0]
        B = DCsurvey.srcList[ii].loc[1]

        xin = np.mean([A[0:2],B[0:2]], axis = 0)

        # Compute vector between neighbours
        vec1, r1 = r_unit(xout,xin)

        # Compute vector between current stn and mid-point
        vec2, r2 = r_unit(xym,xin)

        # Compute vector between current stn and start line
        vec3, r3 = r_unit(xy0,xin)

        # Compute vector between mid-point and start line
        vec4, r4 = r_unit(xym,xy0)

        # Compute dot product
        ang1 = np.abs(vec1.dot(vec2))
        ang2 = np.abs(vec3.dot(vec4))

        # If the angles are smaller then 45d, than next point is on a new line
        if ((ang1 < np.cos(np.pi/4.)) | (ang2 < np.cos(np.pi/4.))) & (np.all(np.r_[r1,r2,r3,r4] > 0)):

            # Re-initiate start and mid-point location
            xy0 = A[:2]
            xym = xin

            # Deal with replicate pole location
            if np.all(xy0==xym):

                xym[0] = xym[0] + 1e-3

            linenum += 1
            indx = ii

        else:
            xym = np.mean([xy0,xin], axis = 0)

        lineID[ii] = linenum
        xout = xin

    return lineID

def r_unit(p1,p2):
    """
    r_unit(x,y) : Function computes the unit vector
    between two points with coordinates p1(x1,y1) and p2(x2,y2)

    """

    assert len(p1)==len(p2), 'locs must be the same shape.'

    dx = []
    for ii in range(len(p1)):
        dx.append((p2[ii] - p1[ii]))

    # Compute length of vector
    r =  np.linalg.norm(np.asarray(dx))


    if r!=0:
        vec = dx/r

    else:
        vec = np.zeros(len(p1))

    return vec, r

def getSrc_locs(DCsurvey):
    """


    """

    srcMat = np.zeros((DCsurvey.nSrc,2,3))
    for ii in range(DCsurvey.nSrc):
        srcMat[ii,:,:] =  np.asarray(DCsurvey.srcList[ii].loc)

    return srcMat<|MERGE_RESOLUTION|>--- conflicted
+++ resolved
@@ -169,11 +169,7 @@
 
     return model
 
-<<<<<<< HEAD
-def plot_pseudoSection(DCsurvey, axs, stype, dtype="voltage",clim=None):
-=======
 def plot_pseudoSection(DCsurvey, axs, stype='dpdp', dtype="appc", clim=None):
->>>>>>> 16c6cc8d
     """
         Read list of 2D tx-rx location and plot a speudo-section of apparent
         resistivity.
@@ -248,16 +244,6 @@
 
             if dtype == 'appc':
 
-<<<<<<< HEAD
-        midx = np.hstack([midx, ( Cmid + Pmid )/2 ])
-        midz = np.hstack([midz, -np.abs(Cmid-Pmid)/2 + z0 ])
-        #TODO ... let stick to list then finally convert to array.
-        if dtype =="voltage":
-            rho = np.hstack([rho,leg])
-        elif dtype =="appr":
-            rho = np.hstack([rho,data])
-
-=======
                 leg = np.log10(abs(1./leg))
                 rho = np.hstack([rho,leg])
 
@@ -272,7 +258,6 @@
 
         midx = np.hstack([midx, ( Cmid + Pmid )/2 ])
         midz = np.hstack([midz, -np.abs(Cmid-Pmid)/2 + z0 ])
->>>>>>> 16c6cc8d
 
     ax = axs
 
@@ -285,31 +270,15 @@
     else:
         vmin, vmax = clim[0], clim[1]
 
-<<<<<<< HEAD
-    plt.imshow(grid_rho.T, extent = (np.min(midx),np.max(midx),np.min(midz),np.max(midz)), origin='lower', alpha=0.8, vmin =vmin, vmax = vmax, clim=(vmin, vmax))
-    cbar = plt.colorbar(format = '%.2f',fraction=0.04,orientation="horizontal")
-=======
     grid_rho = np.ma.masked_where(np.isnan(grid_rho), grid_rho)
     ph = plt.pcolormesh(grid_x[:,0],grid_z[0,:],grid_rho.T, clim=(vmin, vmax))
     cbar = plt.colorbar(format="$10^{%.1f}$",fraction=0.04,orientation="horizontal")
->>>>>>> 16c6cc8d
 
     cmin,cmax = cbar.get_clim()
     ticks = np.linspace(cmin,cmax,3)
     cbar.set_ticks(ticks)
     cbar.ax.tick_params(labelsize=10)
     
-<<<<<<< HEAD
-    # Plot apparent resistivity
-    plt.scatter(midx,midz,s=10,c=rho.T, vmin =vmin, vmax = vmax, clim=(vmin, vmax))
-
-    ax.set_xticklabels([])
-    ax.set_yticklabels([])
-    
-    #ax.set_ylabel('Z')
-    #ax.yaxis.tick_right()
-    #ax.yaxis.set_label_position('right')
-=======
     if dtype == 'appc':
         cbar.set_label("App.Cond",size=12)
     elif dtype == 'appr':
@@ -323,16 +292,11 @@
     #ax.set_xticklabels([])
     #ax.set_yticklabels([])
 
->>>>>>> 16c6cc8d
     plt.gca().set_aspect('equal', adjustable='box')
 
 
 
-<<<<<<< HEAD
-    return ax
-=======
     return ph
->>>>>>> 16c6cc8d
 
 def gen_DCIPsurvey(endl, mesh, stype, a, b, n):
     """
@@ -574,11 +538,7 @@
 
     fid.close()
 
-<<<<<<< HEAD
-def convertObs_DC3D_to_2D(DCsurvey,lineID,flag):
-=======
 def convertObs_DC3D_to_2D(DCsurvey,lineID, flag = 'local'):
->>>>>>> 16c6cc8d
     """
         Read DC survey and projects the coordinate system
         according to the flag = 'Xloc' | 'Yloc' | 'local' (default)
@@ -639,35 +599,19 @@
                 # Find A electrode along line
                 vec, r = r_unit(x0,Tx[ii][0,0:2])
                 A = stn_id(vecTx,vec,r)
-<<<<<<< HEAD
-    
+
                 # Find B electrode along line
                 vec, r = r_unit(x0,Tx[ii][1,0:2])
                 B = stn_id(vecTx,vec,r)
-    
+
                 M = np.zeros(nrx)
                 N = np.zeros(nrx)
                 for kk in range(nrx):
-    
+
                     # Find all M electrodes along line
                     vec, r = r_unit(x0,Rx[0][kk,0:2])
                     M[kk] = stn_id(vecTx,vec,r)
-    
-=======
-
-                # Find B electrode along line
-                vec, r = r_unit(x0,Tx[ii][1,0:2])
-                B = stn_id(vecTx,vec,r)
-
-                M = np.zeros(nrx)
-                N = np.zeros(nrx)
-                for kk in range(nrx):
-
-                    # Find all M electrodes along line
-                    vec, r = r_unit(x0,Rx[0][kk,0:2])
-                    M[kk] = stn_id(vecTx,vec,r)
-
->>>>>>> 16c6cc8d
+
                     # Find all N electrodes along line
                     vec, r = r_unit(x0,Rx[1][kk,0:2])
                     N[kk] = stn_id(vecTx,vec,r)
@@ -677,22 +621,14 @@
                 B = Tx[ii][1,1]
                 M = Rx[0][:,1]
                 N = Rx[1][:,1]
-<<<<<<< HEAD
-                
-=======
-
->>>>>>> 16c6cc8d
+
             elif flag == 'Xloc':
                 """ Copy the rx-tx locs"""
                 A = Tx[ii][0,0]
                 B = Tx[ii][1,0]
                 M = Rx[0][:,0]
                 N = Rx[1][:,0]
-<<<<<<< HEAD
-                
-=======
-
->>>>>>> 16c6cc8d
+
             Rx = DC.RxDipole(np.c_[M,np.zeros(nrx),Rx[0][:,2]],np.c_[N,np.zeros(nrx),Rx[1][:,2]])
 
             srcLists.append( DC.SrcDipole( [Rx], np.asarray([A,0,Tx[ii][0,2]]),np.asarray([B,0,Tx[ii][1,2]]) ) )
@@ -841,11 +777,7 @@
 
 def readUBC_DC2Dpre(fileName):
     """
-<<<<<<< HEAD
-        Read UBC GIF DCIP 3D observation file and generate arrays for tx-rx location
-=======
         Read UBC GIF DCIP 2D observation file and generate arrays for tx-rx location
->>>>>>> 16c6cc8d
 
         Input:
         :param fileName, path to the UBC GIF 3D obs file
@@ -888,26 +820,15 @@
         else:
             tx = np.r_[temp[0],np.nan,temp[1],temp[2],np.nan,temp[3]]
 
-<<<<<<< HEAD
-        
+
         if zflag:
             rx = np.c_[temp[4],np.nan,temp[5],temp[6],np.nan,temp[7]]
-            
-=======
-
-        if zflag:
-            rx = np.c_[temp[4],np.nan,temp[5],temp[6],np.nan,temp[7]]
-
->>>>>>> 16c6cc8d
+
 
         else:
             rx = np.c_[temp[2],np.nan,np.nan,temp[3],np.nan,np.nan]
             # Check if there is data with the location
-<<<<<<< HEAD
-        
-=======
-
->>>>>>> 16c6cc8d
+
         d.append(temp[-1])
 
 
@@ -920,11 +841,7 @@
     survey.dobs = np.asarray(d)
 
     return {'DCsurvey':survey}
-<<<<<<< HEAD
-    
-=======
-
->>>>>>> 16c6cc8d
+
 def readUBC_DC2DMesh(fileName):
     """
         Read UBC GIF 2DTensor mesh and generate 2D Tensor mesh in simpeg
